--- conflicted
+++ resolved
@@ -81,18 +81,13 @@
 	GenesisTime      string `mapstructure:"genesis-time"`
 	LayerDurationSec int    `mapstructure:"layer-duration-sec"`
 	LayerAvgSize     int    `mapstructure:"layer-average-size"`
-<<<<<<< HEAD
-	LayersPerEpoch   int    `mapstructure:"layers-per-epoch"`
-	Hdist            int    `mapstructure:"hdist"`                     // hare/input vector lookback distance
-	Zdist            int    `mapstructure:"zdist"`                     // hare result wait distance
-	ConfidenceParam  int    `mapstructure:"tortoise-confidence-param"` // layers to wait for global consensus
-	WindowSize       int    `mapstructure:"tortoise-window-size"`      // size of the tortoise sliding window (in layers)
+	LayersPerEpoch   uint32 `mapstructure:"layers-per-epoch"`
+	Hdist            uint32 `mapstructure:"hdist"`                     // hare/input vector lookback distance
+	Zdist            uint32 `mapstructure:"zdist"`                     // hare result wait distance
+	ConfidenceParam  uint32 `mapstructure:"tortoise-confidence-param"` // layers to wait for global consensus
+	WindowSize       uint32 `mapstructure:"tortoise-window-size"`      // size of the tortoise sliding window (in layers)
 	GlobalThreshold  uint8  `mapstructure:"tortoise-global-threshold"` // threshold for finalizing blocks and layers
 	LocalThreshold   uint8  `mapstructure:"tortoise-local-threshold"`  // threshold for choosing when to use weak coin
-=======
-	LayersPerEpoch   uint32 `mapstructure:"layers-per-epoch"`
-	Hdist            uint32 `mapstructure:"hdist"`
->>>>>>> 1455be64
 
 	PoETServer string `mapstructure:"poet-server"`
 
@@ -204,18 +199,12 @@
 		LayersPerEpoch:      3,
 		PoETServer:          "127.0.0.1",
 		GoldenATXID:         "0x5678", // TODO: Change the value
-<<<<<<< HEAD
 		Hdist:               10,
 		Zdist:               5,
 		ConfidenceParam:     5,
 		WindowSize:          100, // should be "a few thousand layers" in production
 		GlobalThreshold:     60,  // in percentage terms, must be in interval [0, 100]
 		LocalThreshold:      20,  // in percentage terms, must be in interval [0, 100]
-		GenesisActiveSet:    5,
-		GenesisTotalWeight:  5 * 1024 * 1, // 5 miners * 1024 byte PoST * 1 PoET ticks
-=======
-		Hdist:               5,
->>>>>>> 1455be64
 		BlockCacheSize:      20,
 		SyncRequestTimeout:  2000,
 		SyncInterval:        10,
