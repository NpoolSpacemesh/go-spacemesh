--- conflicted
+++ resolved
@@ -512,11 +512,7 @@
 	}
 	cfgmap := corev1.ConfigMap("accounts", tctx.Namespace).
 		WithBinaryData(data)
-<<<<<<< HEAD
-	_, err := tctx.Client.CoreV1().ConfigMaps(tctx.Namespace).Apply(ctx, cfgmap, metav1.ApplyOptions{FieldManager: "test"})
-=======
-	_, err := ctx.Client.CoreV1().ConfigMaps(ctx.Namespace).Apply(ctx, cfgmap, apimetav1.ApplyOptions{FieldManager: "test"})
->>>>>>> df455c3b
+	_, err := tctx.Client.CoreV1().ConfigMaps(tctx.Namespace).Apply(ctx, cfgmap, apimetav1.ApplyOptions{FieldManager: "test"})
 	if err != nil {
 		return fmt.Errorf("failed to persist accounts %+v %w", data, err)
 	}
@@ -526,11 +522,7 @@
 
 func (a *accounts) Recover(ctx context.Context, tctx *testcontext.Context) error {
 	a.keys = nil
-<<<<<<< HEAD
-	cfgmap, err := tctx.Client.CoreV1().ConfigMaps(tctx.Namespace).Get(ctx, "accounts", metav1.GetOptions{})
-=======
-	cfgmap, err := ctx.Client.CoreV1().ConfigMaps(ctx.Namespace).Get(ctx, "accounts", apimetav1.GetOptions{})
->>>>>>> df455c3b
+	cfgmap, err := tctx.Client.CoreV1().ConfigMaps(tctx.Namespace).Get(ctx, "accounts", apimetav1.GetOptions{})
 	if err != nil {
 		return fmt.Errorf("failed to fetch accounts %w", err)
 	}
@@ -615,11 +607,7 @@
 	}
 	cfgmap := corev1.ConfigMap(name, tctx.Namespace).
 		WithData(data)
-<<<<<<< HEAD
-	_, err := tctx.Client.CoreV1().ConfigMaps(tctx.Namespace).Apply(ctx, cfgmap, metav1.ApplyOptions{FieldManager: "test"})
-=======
-	_, err := ctx.Client.CoreV1().ConfigMaps(ctx.Namespace).Apply(ctx, cfgmap, apimetav1.ApplyOptions{FieldManager: "test"})
->>>>>>> df455c3b
+	_, err := tctx.Client.CoreV1().ConfigMaps(tctx.Namespace).Apply(ctx, cfgmap, apimetav1.ApplyOptions{FieldManager: "test"})
 	if err != nil {
 		return fmt.Errorf("failed to persist accounts %+v %w", data, err)
 	}
@@ -628,11 +616,7 @@
 
 func recoverFlags(ctx context.Context, tctx *testcontext.Context, name string) (map[string]DeploymentFlag, error) {
 	flags := map[string]DeploymentFlag{}
-<<<<<<< HEAD
-	cfgmap, err := tctx.Client.CoreV1().ConfigMaps(tctx.Namespace).Get(ctx, name, metav1.GetOptions{})
-=======
-	cfgmap, err := ctx.Client.CoreV1().ConfigMaps(ctx.Namespace).Get(ctx, name, apimetav1.GetOptions{})
->>>>>>> df455c3b
+	cfgmap, err := tctx.Client.CoreV1().ConfigMaps(tctx.Namespace).Get(ctx, name, apimetav1.GetOptions{})
 	if err != nil {
 		return nil, fmt.Errorf("failed to fetch flags %w", err)
 	}
