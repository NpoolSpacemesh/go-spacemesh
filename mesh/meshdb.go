--- conflicted
+++ resolved
@@ -971,12 +971,9 @@
 	for _, b := range blockIds {
 		valid, err := m.ContextualValidity(b)
 		if err != nil {
-<<<<<<< HEAD
 			m.With().Error("could not get contextual validity for block", b, layer, log.Err(err))
-=======
 			cvErrors[err.Error()] = append(cvErrors[err.Error()], b)
 			cvErrorCount++
->>>>>>> f87109c4
 		}
 
 		if !valid {
