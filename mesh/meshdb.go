package mesh

import (
	"container/list"
	"context"
	"encoding/hex"
	"errors"
	"fmt"
	"math/big"
	"path/filepath"
	"strconv"
	"strings"
	"sync"

	"github.com/spacemeshos/go-spacemesh/common/types"
	"github.com/spacemeshos/go-spacemesh/database"
	"github.com/spacemeshos/go-spacemesh/log"
	"github.com/spacemeshos/go-spacemesh/pendingtxs"
)

type layerMutex struct {
	m            sync.Mutex
	layerWorkers uint32
}

// ErrInvalidLayer signifies that hare has failed for a given layer, thus marking it invalid
var ErrInvalidLayer = errors.New("layer invalid")

// DB represents a mesh database instance
type DB struct {
	log.Log
	blockCache            blockCache
	layers                database.Database
	blocks                database.Database
	transactions          database.Database
	contextualValidity    database.Database
	general               database.Database
	unappliedTxs          database.Database
	inputVector           database.Database
	unappliedTxsMutex     sync.Mutex
	blockMutex            sync.RWMutex
	orphanBlocks          map[types.LayerID]map[types.BlockID]struct{}
<<<<<<< HEAD
	invalidatedLayers     map[types.LayerID]struct{} // layers for which Hare has failed
	coinflips             map[types.LayerID]bool     // weak coinflip results from Hare
=======
	coinflips             map[types.LayerID]bool // weak coinflip results from Hare
>>>>>>> c895993c
	layerMutex            map[types.LayerID]*layerMutex
	lhMutex               sync.Mutex
	InputVectorBackupFunc func(id types.LayerID) ([]types.BlockID, error)
	exit                  chan struct{}
}

// NewPersistentMeshDB creates an instance of a mesh database
func NewPersistentMeshDB(path string, blockCacheSize int, log log.Log) (*DB, error) {
	bdb, err := database.NewLDBDatabase(filepath.Join(path, "blocks"), 0, 0, log)
	if err != nil {
		return nil, fmt.Errorf("failed to initialize blocks db: %v", err)
	}
	ldb, err := database.NewLDBDatabase(filepath.Join(path, "layers"), 0, 0, log)
	if err != nil {
		return nil, fmt.Errorf("failed to initialize layers db: %v", err)
	}
	vdb, err := database.NewLDBDatabase(filepath.Join(path, "validity"), 0, 0, log)
	if err != nil {
		return nil, fmt.Errorf("failed to initialize validity db: %v", err)
	}
	tdb, err := database.NewLDBDatabase(filepath.Join(path, "transactions"), 0, 0, log)
	if err != nil {
		return nil, fmt.Errorf("failed to initialize transactions db: %v", err)
	}
	gdb, err := database.NewLDBDatabase(filepath.Join(path, "general"), 0, 0, log)
	if err != nil {
		return nil, fmt.Errorf("failed to initialize general db: %v", err)
	}
	utx, err := database.NewLDBDatabase(filepath.Join(path, "unappliedTxs"), 0, 0, log)
	if err != nil {
		return nil, fmt.Errorf("failed to initialize mesh unappliedTxs db: %v", err)
	}
	iv, err := database.NewLDBDatabase(filepath.Join(path, "inputvector"), 0, 0, log)
	if err != nil {
		return nil, fmt.Errorf("failed to initialize mesh unappliedTxs db: %v", err)
	}

	ll := &DB{
		Log:                log,
		blockCache:         newBlockCache(blockCacheSize * layerSize),
		blocks:             bdb,
		layers:             ldb,
		transactions:       tdb,
		general:            gdb,
		contextualValidity: vdb,
		unappliedTxs:       utx,
		inputVector:        iv,
		orphanBlocks:       make(map[types.LayerID]map[types.BlockID]struct{}),
<<<<<<< HEAD
		invalidatedLayers:  make(map[types.LayerID]struct{}),
=======
>>>>>>> c895993c
		coinflips:          make(map[types.LayerID]bool),
		layerMutex:         make(map[types.LayerID]*layerMutex),
		exit:               make(chan struct{}),
	}

	for _, blk := range GenesisLayer().Blocks() {
		ll.Log.With().Info("adding genesis block", blk.ID(), blk.LayerIndex)
		if err := ll.AddBlock(blk); err != nil {
			log.With().Error("error inserting genesis block to db", blk.ID(), blk.LayerIndex)
		}
		if err := ll.SaveContextualValidity(blk.ID(), blk.LayerIndex, true); err != nil {
			log.With().Error("error inserting genesis block to db", blk.ID(), blk.LayerIndex)
		}
	}
	if err := ll.SaveLayerInputVectorByID(GenesisLayer().Index(), types.BlockIDs(GenesisLayer().Blocks())); err != nil {
		log.With().Error("Error inserting genesis input vector to db", GenesisLayer().Index())
	}
	return ll, err
}

// PersistentData checks to see if db is empty
func (m *DB) PersistentData() bool {
	if _, err := m.general.Get(constLATEST); err == nil {
		m.Info("found data to recover on disk")
		return true
	}
	m.Info("did not find data to recover on disk")
	return false
}

// NewMemMeshDB is a mock used for testing
func NewMemMeshDB(log log.Log) *DB {
	ll := &DB{
		Log:                log,
		blockCache:         newBlockCache(100 * layerSize),
		blocks:             database.NewMemDatabase(),
		layers:             database.NewMemDatabase(),
		general:            database.NewMemDatabase(),
		contextualValidity: database.NewMemDatabase(),
		transactions:       database.NewMemDatabase(),
		unappliedTxs:       database.NewMemDatabase(),
		inputVector:        database.NewMemDatabase(),
		orphanBlocks:       make(map[types.LayerID]map[types.BlockID]struct{}),
		coinflips:          make(map[types.LayerID]bool),
		layerMutex:         make(map[types.LayerID]*layerMutex),
		exit:               make(chan struct{}),
	}
	for _, blk := range GenesisLayer().Blocks() {
		// these are only used for testing so we can safely ignore errors here
		_ = ll.AddBlock(blk)
		_ = ll.SaveContextualValidity(blk.ID(), blk.LayerIndex, true)
	}
	if err := ll.SaveLayerInputVectorByID(GenesisLayer().Index(), types.BlockIDs(GenesisLayer().Blocks())); err != nil {
		log.With().Error("Error inserting genesis input vector to db", GenesisLayer().Index())
	}
	return ll
}

// Close closes all resources
func (m *DB) Close() {
	close(m.exit)
	m.blocks.Close()
	m.layers.Close()
	m.transactions.Close()
	m.unappliedTxs.Close()
	m.inputVector.Close()
	m.general.Close()
	m.contextualValidity.Close()
}

//todo: for now, these methods are used to export dbs to sync, think about merging the two packages

// Blocks exports the block database
func (m *DB) Blocks() database.Database {
	m.blockMutex.RLock()
	defer m.blockMutex.RUnlock()
	return m.blocks
}

// Transactions exports the transactions DB
func (m *DB) Transactions() database.Database {
	return m.transactions
}

// InputVector exports the inputvector DB
func (m *DB) InputVector() database.Database {
	return m.inputVector
}

// ErrAlreadyExist error returned when adding an existing value to the database
var ErrAlreadyExist = errors.New("block already exists in database")

// AddBlock adds a block to the database
func (m *DB) AddBlock(bl *types.Block) error {
	m.blockMutex.Lock()
	defer m.blockMutex.Unlock()
	if _, err := m.getBlockBytes(bl.ID()); err == nil {
		m.With().Warning(ErrAlreadyExist.Error(), bl.ID())
		return ErrAlreadyExist
	}
	if err := m.writeBlock(bl); err != nil {
		return err
	}
	return nil
}

// GetBlock gets a block from the database by id
func (m *DB) GetBlock(id types.BlockID) (*types.Block, error) {
	if blkh := m.blockCache.Get(id); blkh != nil {
		return blkh, nil
	}

	b, err := m.getBlockBytes(id)
	if err != nil {
		return nil, err
	}
	mbk := &types.Block{}
	err = types.BytesToInterface(b, mbk)
	mbk.Initialize()
	return mbk, err
}

// LayerBlocks retrieves all blocks from a layer by layer index
func (m *DB) LayerBlocks(index types.LayerID) ([]*types.Block, error) {
	ids, err := m.LayerBlockIds(index)
	if err != nil {
		return nil, err
	}

	blocks := make([]*types.Block, 0, len(ids))
	for _, k := range ids {
		block, err := m.GetBlock(k)
		if err != nil {
			return nil, fmt.Errorf("could not retrieve block %s %s", k.String(), err)
		}
		blocks = append(blocks, block)
	}

	return blocks, nil
}

// ForBlockInView traverses all blocks in a view and uses blockHandler func on each block
// The block handler func should return two values - a bool indicating whether or not we should stop traversing after the current block (happy flow)
// and an error indicating that an error occurred while handling the block, the traversing will stop in that case as well (error flow)
func (m *DB) ForBlockInView(view map[types.BlockID]struct{}, layer types.LayerID, blockHandler func(block *types.Block) (bool, error)) error {
	blocksToVisit := list.New()
	for id := range view {
		blocksToVisit.PushBack(id)
	}
	seenBlocks := make(map[types.BlockID]struct{})
	for blocksToVisit.Len() > 0 {
		block, err := m.GetBlock(blocksToVisit.Remove(blocksToVisit.Front()).(types.BlockID))
		if err != nil {
			return err
		}

		// catch blocks that were referenced after more than one layer, and slipped through the stop condition
		if block.LayerIndex < layer {
			continue
		}

		// execute handler
		stop, err := blockHandler(block)
		if err != nil {
			return err
		}

		if stop {
			m.Log.With().Debug("ForBlockInView stopped", block.ID())
			break
		}

		// stop condition: referenced blocks must be in lower layers, so we don't traverse them
		if block.LayerIndex == layer {
			continue
		}

		// push children to bfs queue
		for _, id := range append(block.ForDiff, append(block.AgainstDiff, block.NeutralDiff...)...) {
			if _, found := seenBlocks[id]; !found {
				seenBlocks[id] = struct{}{}
				blocksToVisit.PushBack(id)
			}
		}
	}
	return nil
}

// LayerBlockIds retrieves all block ids from a layer by layer index
func (m *DB) LayerBlockIds(index types.LayerID) ([]types.BlockID, error) {
	idsBytes, err := m.layers.Get(index.Bytes())
	if err != nil {
		return nil, err
	}

	if len(idsBytes) == 0 {
		// zero block layer
		return []types.BlockID{}, nil
	}

	blockIds, err := types.BytesToBlockIds(idsBytes)
	if err != nil {
		return nil, errors.New("could not get all blocks from database")
	}

	return blockIds, nil
}

// AddZeroBlockLayer tags lyr as a layer without blocks
func (m *DB) AddZeroBlockLayer(index types.LayerID) error {
	blockIds := make([]types.BlockID, 0, 1)
	w, err := types.BlockIdsToBytes(blockIds)
	if err != nil {
		return errors.New("could not encode layer blk ids")
	}
	return m.layers.Put(index.Bytes(), w)
}

func (m *DB) getBlockBytes(id types.BlockID) ([]byte, error) {
	return m.blocks.Get(id.AsHash32().Bytes())
}

// ContextualValidity retrieves opinion on block from the database
func (m *DB) ContextualValidity(id types.BlockID) (bool, error) {
	b, err := m.contextualValidity.Get(id.Bytes())
	if err != nil {
		return false, err
	}
	return b[0] == 1, nil // bytes to bool
}

// SaveContextualValidity persists opinion on block to the database
func (m *DB) SaveContextualValidity(id types.BlockID, _ types.LayerID, valid bool) error {
	var v []byte
	if valid {
		v = constTrue
	} else {
		v = constFalse
	}
	m.With().Debug("save block contextual validity", id, log.Bool("validity", valid))
	return m.contextualValidity.Put(id.Bytes(), v)
}

// RecordCoinflip saves the weak coinflip result to memory for the given layer
func (m *DB) RecordCoinflip(ctx context.Context, layerID types.LayerID, coinflip bool) {
	m.WithContext(ctx).With().Info("recording coinflip result for layer in mesh",
		layerID,
		log.Bool("coinflip", coinflip))
	m.coinflips[layerID] = coinflip
}

// GetCoinflip returns the weak coinflip result for the given layer
func (m *DB) GetCoinflip(ctx context.Context, layerID types.LayerID) (bool, bool) {
	coin, exists := m.coinflips[layerID]
	return coin, exists
}

// SaveLayerInputVector saves the input vote vector for a layer (hare results)
func (m *DB) SaveLayerInputVector(hash types.Hash32, vector []types.BlockID) error {
	bytes, err := types.InterfaceToBytes(vector)
	if err != nil {
		return err
	}

	return m.inputVector.Put(hash.Bytes(), bytes)
}

// InvalidateLayer receives notification from Hare that it failed for a layer. If Hare explicitly fails for a
// layer, we consider all blocks in that layer to be invalid. Note that simply not having received a layer from Hare
// as _validated_ is not sufficient information since we might still be waiting for Hare to finish for the layer. This
// method lets us know that Hare has given up.
func (m *DB) InvalidateLayer(ctx context.Context, layerID types.LayerID) {
	m.WithContext(ctx).With().Info("recording hare invalidated layer in mesh", layerID)
	m.invalidatedLayers[layerID] = struct{}{}
}

// RecordCoinflip saves the weak coinflip result to memory for the given layer
func (m *DB) RecordCoinflip(ctx context.Context, layerID types.LayerID, coinflip bool) {
	m.WithContext(ctx).With().Info("recording coinflip result for layer in mesh",
		layerID,
		log.Bool("coinflip", coinflip))
	m.coinflips[layerID] = coinflip
}

// GetCoinflip returns the weak coinflip result for the given layer
func (m *DB) GetCoinflip(ctx context.Context, layerID types.LayerID) (bool, bool) {
	coin, exists := m.coinflips[layerID]
	return coin, exists
}

func (m *DB) defaultGetLayerInputVectorByID(lyrid types.LayerID) ([]types.BlockID, error) {
	by, err := m.inputVector.Get(types.CalcHash32(lyrid.Bytes()).Bytes())
	if err != nil {
		// check if this layer was marked invalid
		if _, ok := m.invalidatedLayers[lyrid]; ok {
			return nil, ErrInvalidLayer
		}

		// otherwise, no result, so we're still waiting for Hare results (or won't ever get them) for this layer
		return nil, err
	}
	var v []types.BlockID
	// note: an EMPTY (non-nil) vector will come back as NIL here (this appears to be a quirk of XDR)
	err = types.BytesToInterface(by, &v)
	return v, err
}

// GetLayerInputVector gets the input vote vector for a layer (hare results)
func (m *DB) GetLayerInputVector(hash types.Hash32) ([]types.BlockID, error) {
	by, err := m.inputVector.Get(hash.Bytes())
	if err != nil {
		return nil, err
	}
	var v []types.BlockID
	err = types.BytesToInterface(by, &v)
	return v, err
}

// GetLayerInputVectorByID gets the input vote vector for a layer (hare results)
func (m *DB) GetLayerInputVectorByID(id types.LayerID) ([]types.BlockID, error) {
	if m.InputVectorBackupFunc != nil {
		return m.InputVectorBackupFunc(id)
	}
	return m.defaultGetLayerInputVectorByID(id)
}

// SaveLayerInputVectorByID gets the input vote vector for a layer (hare results)
func (m *DB) SaveLayerInputVectorByID(id types.LayerID, blks []types.BlockID) error {
	hash := types.CalcHash32(id.Bytes())
	m.With().Info("saving input vector by layerid", id, hash, log.Int("num_blocks", len(blks)))
	return m.SaveLayerInputVector(hash, blks)
}

// SaveLayerHashInputVector saves the input vote vector for a layer (hare results) using its hash
func (m *DB) SaveLayerHashInputVector(h types.Hash32, data []byte) error {
	m.With().Info("saved input vector for hash", log.String("layerhash", h.ShortString()))
	return m.inputVector.Put(h.Bytes(), data)
}

func (m *DB) writeBlock(bl *types.Block) error {
	bytes, err := types.InterfaceToBytes(bl)
	if err != nil {
		return fmt.Errorf("could not encode block")
	}

	if err := m.blocks.Put(bl.ID().AsHash32().Bytes(), bytes); err != nil {
		return fmt.Errorf("could not add block %v to database: %w", bl.ID(), err)
	}

	if err := m.updateLayerWithBlock(bl); err != nil {
		return err
	}
	m.blockCache.put(bl)

	return nil
}

func (m *DB) updateLayerWithBlock(blk *types.Block) error {
	lm := m.getLayerMutex(blk.LayerIndex)
	defer m.endLayerWorker(blk.LayerIndex)
	lm.m.Lock()
	defer lm.m.Unlock()
	ids, err := m.layers.Get(blk.LayerIndex.Bytes())
	var blockIds []types.BlockID
	if err != nil {
		// layer doesnt exist, need to insert new layer
		blockIds = make([]types.BlockID, 0, 1)
	} else {
		blockIds, err = types.BytesToBlockIds(ids)
		if err != nil {
			return fmt.Errorf("could not get all blocks from database for layer %v: %w", blk.LayerIndex, err)
		}
	}
	m.With().Debug("added block to database layer index", blk.ID(), blk.LayerIndex)
	blockIds = append(blockIds, blk.ID())
	types.SortBlockIDs(blockIds)
	w, err := types.BlockIdsToBytes(blockIds)
	if err != nil {
		return fmt.Errorf("could not encode layer block ids for layer %v: %w", blk.LayerIndex, err)
	}
	err = m.layers.Put(blk.LayerIndex.Bytes(), w)
	if err != nil {
		return fmt.Errorf("could not write updated layer index to database for layer %v: %w", blk.LayerIndex, err)
	}
	hash := types.CalcBlocksHash32(blockIds, nil)
	m.persistLayerHash(blk.LayerIndex, hash)

	return nil
}

func (m *DB) getLayerHashKey(layerID types.LayerID) []byte {
	return []byte(fmt.Sprintf("layerHash_%v", layerID.Bytes()))
}

// GetLayerHash returns layer hash for received blocks
func (msh *Mesh) GetLayerHash(layerID types.LayerID) types.Hash32 {
	h := types.Hash32{}
	bts, err := msh.general.Get(msh.getLayerHashKey(layerID))
	if err != nil {
		return types.Hash32{}
	}
	h.SetBytes(bts)
	return h
}

func (m *DB) persistLayerHash(layerID types.LayerID, hash types.Hash32) {
	if err := m.general.Put(m.getLayerHashKey(layerID), hash.Bytes()); err != nil {
		m.With().Error("failed to persist layer hash", log.Err(err), layerID,
			log.String("layer_hash", hash.Hex()))
	}

	// we store a double index here because most of the code uses layer ID as key, currently only sync reads layer by hash
	// when this changes we can simply point to the layes
	if err := m.general.Put(hash.Bytes(), layerID.Bytes()); err != nil {
		m.With().Error("failed to persist layer hash", log.Err(err), layerID,
			log.String("layer_hash", hash.Hex()))
	}
}

// try delete layer Handler (deletes if pending pendingCount is 0)
func (m *DB) endLayerWorker(index types.LayerID) {
	m.lhMutex.Lock()
	defer m.lhMutex.Unlock()

	ll, found := m.layerMutex[index]
	if !found {
		panic("trying to double close layer mutex")
	}

	ll.layerWorkers--
	if ll.layerWorkers == 0 {
		delete(m.layerMutex, index)
	}
}

// returns the existing layer Handler (crates one if doesn't exist)
func (m *DB) getLayerMutex(index types.LayerID) *layerMutex {
	m.lhMutex.Lock()
	defer m.lhMutex.Unlock()
	ll, found := m.layerMutex[index]
	if !found {
		ll = &layerMutex{}
		m.layerMutex[index] = ll
	}
	ll.layerWorkers++
	return ll
}

// Schema: "r_<coinbase>_<smesherId>_<layerId> -> reward struct"
func getRewardKey(l types.LayerID, account types.Address, smesherID types.NodeID) []byte {
	str := string(getRewardKeyPrefix(account)) + "_" + smesherID.String() + "_" + strconv.FormatUint(l.Uint64(), 10)
	return []byte(str)
}

func getRewardKeyPrefix(account types.Address) []byte {
	str := "r_" + account.String()
	return []byte(str)
}

// This function gets the reward key for a particular smesherID
// format for the index "s_<smesherid>_<accountid>_<layerid> -> r_<accountid>_<smesherid>_<layerid> -> the actual reward"
func getSmesherRewardKey(l types.LayerID, smesherID types.NodeID, account types.Address) []byte {
	str := string(getSmesherRewardKeyPrefix(smesherID)) + "_" + account.String() + "_" + strconv.FormatUint(l.Uint64(), 10)
	return []byte(str)
}

//use r_ for one and s_ for the other so the namespaces can't collide
func getSmesherRewardKeyPrefix(smesherID types.NodeID) []byte {
	str := "s_" + smesherID.String()
	return []byte(str)
}

func getTransactionOriginKey(l types.LayerID, t *types.Transaction) []byte {
	str := string(getTransactionOriginKeyPrefix(l, t.Origin())) + "_" + t.ID().String()
	return []byte(str)
}

func getTransactionDestKey(l types.LayerID, t *types.Transaction) []byte {
	str := string(getTransactionDestKeyPrefix(l, t.Recipient)) + "_" + t.ID().String()
	return []byte(str)
}

func getTransactionOriginKeyPrefix(l types.LayerID, account types.Address) []byte {
	str := "a_o_" + account.String() + "_" + strconv.FormatUint(l.Uint64(), 10)
	return []byte(str)
}

func getTransactionDestKeyPrefix(l types.LayerID, account types.Address) []byte {
	str := "a_d_" + account.String() + "_" + strconv.FormatUint(l.Uint64(), 10)
	return []byte(str)
}

// DbTransaction is the transaction type stored in DB
type DbTransaction struct {
	*types.Transaction
	Origin types.Address
}

func newDbTransaction(tx *types.Transaction) *DbTransaction {
	return &DbTransaction{Transaction: tx, Origin: tx.Origin()}
}

func (t DbTransaction) getTransaction() *types.Transaction {
	t.Transaction.SetOrigin(t.Origin)
	return t.Transaction
}

func (m *DB) writeTransactions(l types.LayerID, txs []*types.Transaction) error {
	batch := m.transactions.NewBatch()
	for _, t := range txs {
		bytes, err := types.InterfaceToBytes(newDbTransaction(t))
		if err != nil {
			return fmt.Errorf("could not marshall tx %v to bytes: %v", t.ID().ShortString(), err)
		}
		m.Log.With().Debug("storing transaction", t.ID(), log.Int("tx_length", len(bytes)))
		if err := batch.Put(t.ID().Bytes(), bytes); err != nil {
			return fmt.Errorf("could not write tx %v to database: %v", t.ID().ShortString(), err)
		}
		// write extra index for querying txs by account
		if err := batch.Put(getTransactionOriginKey(l, t), t.ID().Bytes()); err != nil {
			return fmt.Errorf("could not write tx %v to database: %v", t.ID().ShortString(), err)
		}
		if err := batch.Put(getTransactionDestKey(l, t), t.ID().Bytes()); err != nil {
			return fmt.Errorf("could not write tx %v to database: %v", t.ID().ShortString(), err)
		}
		m.Debug("wrote tx %v to db", t.ID().ShortString())
	}
	err := batch.Write()
	if err != nil {
		return fmt.Errorf("failed to write transactions: %v", err)
	}
	return nil
}

// WriteTransaction writes a single transaction to the db
func (m *DB) WriteTransaction(l types.LayerID, t *types.Transaction) error {
	bytes, err := types.InterfaceToBytes(newDbTransaction(t))
	if err != nil {
		return fmt.Errorf("could not marshall tx %v to bytes: %v", t.ID().ShortString(), err)
	}
	if err := m.transactions.Put(t.ID().Bytes(), bytes); err != nil {
		return fmt.Errorf("could not write tx %v to database: %v", t.ID().ShortString(), err)
	}
	// write extra index for querying txs by account
	if err := m.transactions.Put(getTransactionOriginKey(l, t), t.ID().Bytes()); err != nil {
		return fmt.Errorf("could not write tx %v to database: %v", t.ID().ShortString(), err)
	}
	if err := m.transactions.Put(getTransactionDestKey(l, t), t.ID().Bytes()); err != nil {
		return fmt.Errorf("could not write tx %v to database: %v", t.ID().ShortString(), err)
	}
	m.Debug("wrote tx %v to db", t.ID().ShortString())

	return nil
}

//We're not using the existing reward type because the layer is implicit in the key
type dbReward struct {
	TotalReward         uint64
	LayerRewardEstimate uint64
	SmesherID           types.NodeID
	Coinbase            types.Address
	// TotalReward - LayerRewardEstimate = FeesEstimate
}

func (m *DB) writeTransactionRewards(l types.LayerID, accountBlockCount map[types.Address]map[string]uint64, totalReward, layerReward *big.Int) error {
	batch := m.transactions.NewBatch()
	for account, smesherAccountEntry := range accountBlockCount {
		for smesherString, cnt := range smesherAccountEntry {
			smesherEntry, err := types.StringToNodeID(smesherString)
			if err != nil {
				return fmt.Errorf("could not convert String to NodeID for %v: %v", smesherString, err)
			}
			reward := dbReward{TotalReward: cnt * totalReward.Uint64(), LayerRewardEstimate: cnt * layerReward.Uint64(), SmesherID: *smesherEntry, Coinbase: account}
			if b, err := types.InterfaceToBytes(&reward); err != nil {
				return fmt.Errorf("could not marshal reward for %v: %v", account.Short(), err)
			} else if err := batch.Put(getRewardKey(l, account, *smesherEntry), b); err != nil {
				return fmt.Errorf("could not write reward to %v to database: %v", account.Short(), err)
			} else if err := batch.Put(getSmesherRewardKey(l, *smesherEntry, account), getRewardKey(l, account, *smesherEntry)); err != nil {
				return fmt.Errorf("could not write reward key for smesherID %v to database: %v", smesherEntry.ShortString(), err)
			}
		}
	}
	return batch.Write()
}

// GetRewards retrieves account's rewards by address
func (m *DB) GetRewards(account types.Address) (rewards []types.Reward, err error) {
	it := m.transactions.Find(getRewardKeyPrefix(account))
	for it.Next() {
		if it.Key() == nil {
			break
		}
		str := string(it.Key())
		strs := strings.Split(str, "_")
		layer, err := strconv.ParseUint(strs[3], 10, 64)
		if err != nil {
			return nil, fmt.Errorf("wrong key in db %s: %v", it.Key(), err)
		}
		var reward dbReward
		err = types.BytesToInterface(it.Value(), &reward)
		if err != nil {
			return nil, fmt.Errorf("failed to unmarshal reward: %v", err)
		}
		rewards = append(rewards, types.Reward{
			Layer:               types.LayerID(layer),
			TotalReward:         reward.TotalReward,
			LayerRewardEstimate: reward.LayerRewardEstimate,
			SmesherID:           reward.SmesherID,
			Coinbase:            reward.Coinbase,
		})
	}
	return
}

// GetRewardsBySmesherID retrieves rewards by smesherID
func (m *DB) GetRewardsBySmesherID(smesherID types.NodeID) (rewards []types.Reward, err error) {
	it := m.transactions.Find(getSmesherRewardKeyPrefix(smesherID))
	for it.Next() {
		if it.Key() == nil {
			break
		}
		str := string(it.Key())
		strs := strings.Split(str, "_")
		layer, err := strconv.ParseUint(strs[3], 10, 64)
		if err != nil {
			return nil, fmt.Errorf("error parsing db key %s: %v", it.Key(), err)
		}
		//find the key to the actual reward struct, which is in it.Value()
		var reward dbReward
		rewardBytes, err := m.transactions.Get(it.Value())

		if err != nil {
			return nil, fmt.Errorf("wrong key in db %s: %v", it.Value(), err)
		}
		if err = types.BytesToInterface(rewardBytes, &reward); err != nil {
			return nil, fmt.Errorf("failed to unmarshal reward: %v", err)
		}
		rewards = append(rewards, types.Reward{
			Layer:               types.LayerID(layer),
			TotalReward:         reward.TotalReward,
			LayerRewardEstimate: reward.LayerRewardEstimate,
			SmesherID:           reward.SmesherID,
			Coinbase:            reward.Coinbase,
		})
	}
	return
}

func (m *DB) addToUnappliedTxs(txs []*types.Transaction, layer types.LayerID) error {
	groupedTxs := groupByOrigin(txs)

	for addr, accountTxs := range groupedTxs {
		if err := m.addToAccountTxs(addr, accountTxs, layer); err != nil {
			return err
		}
	}
	return nil
}

func (m *DB) addToAccountTxs(addr types.Address, accountTxs []*types.Transaction, layer types.LayerID) error {
	m.unappliedTxsMutex.Lock()
	defer m.unappliedTxsMutex.Unlock()

	// TODO: instead of storing a list, use LevelDB's prefixed keys and then iterate all relevant keys
	pending, err := m.getAccountPendingTxs(addr)
	if err != nil {
		return err
	}
	pending.Add(layer, accountTxs...)
	if err := m.storeAccountPendingTxs(addr, pending); err != nil {
		return err
	}
	return nil
}

func (m *DB) removeFromUnappliedTxs(accepted []*types.Transaction) (grouped map[types.Address][]*types.Transaction, accounts map[types.Address]struct{}) {
	grouped = groupByOrigin(accepted)
	accounts = make(map[types.Address]struct{})
	for account := range grouped {
		accounts[account] = struct{}{}
	}
	for account := range accounts {
		m.removeFromAccountTxs(account, grouped)
	}
	return
}

func (m *DB) removeFromAccountTxs(account types.Address, gAccepted map[types.Address][]*types.Transaction) {
	m.unappliedTxsMutex.Lock()
	defer m.unappliedTxsMutex.Unlock()

	// TODO: instead of storing a list, use LevelDB's prefixed keys and then iterate all relevant keys
	pending, err := m.getAccountPendingTxs(account)
	if err != nil {
		m.With().Error("failed to get account pending txs",
			log.String("address", account.Short()), log.Err(err))
		return
	}
	pending.RemoveAccepted(gAccepted[account])
	if err := m.storeAccountPendingTxs(account, pending); err != nil {
		m.With().Error("failed to store account pending txs",
			log.String("address", account.Short()), log.Err(err))
	}
}

func (m *DB) removeRejectedFromAccountTxs(account types.Address, rejected map[types.Address][]*types.Transaction, layer types.LayerID) {
	m.unappliedTxsMutex.Lock()
	defer m.unappliedTxsMutex.Unlock()

	// TODO: instead of storing a list, use LevelDB's prefixed keys and then iterate all relevant keys
	pending, err := m.getAccountPendingTxs(account)
	if err != nil {
		m.With().Error("failed to get account pending txs",
			layer, log.String("address", account.Short()), log.Err(err))
		return
	}
	pending.RemoveRejected(rejected[account], layer)
	if err := m.storeAccountPendingTxs(account, pending); err != nil {
		m.With().Error("failed to store account pending txs",
			layer, log.String("address", account.Short()), log.Err(err))
	}
}

func (m *DB) storeAccountPendingTxs(account types.Address, pending *pendingtxs.AccountPendingTxs) error {
	if pending.IsEmpty() {
		if err := m.unappliedTxs.Delete(account.Bytes()); err != nil {
			return fmt.Errorf("failed to delete empty pending txs for account %v: %v", account.Short(), err)
		}
		return nil
	}
	if accountTxsBytes, err := types.InterfaceToBytes(&pending); err != nil {
		return fmt.Errorf("failed to marshal account pending txs: %v", err)
	} else if err := m.unappliedTxs.Put(account.Bytes(), accountTxsBytes); err != nil {
		return fmt.Errorf("failed to store mesh txs for address %s", account.Short())
	}
	return nil
}

func (m *DB) getAccountPendingTxs(addr types.Address) (*pendingtxs.AccountPendingTxs, error) {
	accountTxsBytes, err := m.unappliedTxs.Get(addr.Bytes())
	if err != nil && err != database.ErrNotFound {
		return nil, fmt.Errorf("failed to get mesh txs for account %s", addr.Short())
	}
	if err == database.ErrNotFound {
		return pendingtxs.NewAccountPendingTxs(), nil
	}
	var pending pendingtxs.AccountPendingTxs
	if err := types.BytesToInterface(accountTxsBytes, &pending); err != nil {
		return nil, fmt.Errorf("failed to unmarshal account pending txs: %v", err)
	}
	return &pending, nil
}

func groupByOrigin(txs []*types.Transaction) map[types.Address][]*types.Transaction {
	grouped := make(map[types.Address][]*types.Transaction)
	for _, tx := range txs {
		grouped[tx.Origin()] = append(grouped[tx.Origin()], tx)
	}
	return grouped
}

// GetProjection returns projection of address
func (m *DB) GetProjection(addr types.Address, prevNonce, prevBalance uint64) (nonce, balance uint64, err error) {
	pending, err := m.getAccountPendingTxs(addr)
	if err != nil {
		return 0, 0, err
	}
	nonce, balance = pending.GetProjection(prevNonce, prevBalance)
	return nonce, balance, nil
}

type txGetter struct {
	missingIds map[types.TransactionID]struct{}
	txs        []*types.Transaction
	mesh       *DB
}

func (g *txGetter) get(id types.TransactionID) {
	t, err := g.mesh.GetTransaction(id)
	if err != nil {
		g.mesh.With().Warning("could not fetch tx", id, log.Err(err))
		g.missingIds[id] = struct{}{}
	} else {
		g.txs = append(g.txs, t)
	}
}

func newGetter(m *DB) *txGetter {
	return &txGetter{mesh: m, missingIds: make(map[types.TransactionID]struct{})}
}

// GetTransactions retrieves a list of txs by their id's
func (m *DB) GetTransactions(transactions []types.TransactionID) ([]*types.Transaction, map[types.TransactionID]struct{}) {
	getter := newGetter(m)
	for _, id := range transactions {
		getter.get(id)
	}
	return getter.txs, getter.missingIds
}

// GetTransaction retrieves a tx by its id
func (m *DB) GetTransaction(id types.TransactionID) (*types.Transaction, error) {
	tBytes, err := m.transactions.Get(id[:])
	if err != nil {
		return nil, fmt.Errorf("could not find transaction in database %v err=%v", hex.EncodeToString(id[:]), err)
	}
	var dbTx DbTransaction
	err = types.BytesToInterface(tBytes, &dbTx)
	if err != nil {
		return nil, fmt.Errorf("failed to unmarshal transaction: %v", err)
	}
	return dbTx.getTransaction(), nil
}

// GetTransactionsByDestination retrieves txs by destination and layer
func (m *DB) GetTransactionsByDestination(l types.LayerID, account types.Address) (txs []types.TransactionID) {
	it := m.transactions.Find(getTransactionDestKeyPrefix(l, account))
	for it.Next() {
		if it.Key() == nil {
			break
		}
		var a types.TransactionID
		err := types.BytesToInterface(it.Value(), &a)
		if err != nil {
			// log error
			break
		}
		txs = append(txs, a)
	}
	return
}

// GetTransactionsByOrigin retrieves txs by origin and layer
func (m *DB) GetTransactionsByOrigin(l types.LayerID, account types.Address) (txs []types.TransactionID) {
	it := m.transactions.Find(getTransactionOriginKeyPrefix(l, account))
	for it.Next() {
		if it.Key() == nil {
			break
		}
		var a types.TransactionID
		err := types.BytesToInterface(it.Value(), &a)
		if err != nil {
			// log error
			break
		}
		txs = append(txs, a)
	}
	return
}

// BlocksByValidity classifies a slice of blocks by validity
func (m *DB) BlocksByValidity(blocks []*types.Block) (validBlocks, invalidBlocks []*types.Block) {
	for _, b := range blocks {
		valid, err := m.ContextualValidity(b.ID())
		if err != nil {
			m.With().Error("could not get contextual validity by block", b.ID(), log.Err(err))
		}
		if valid {
			validBlocks = append(validBlocks, b)
		} else {
			invalidBlocks = append(invalidBlocks, b)
		}
	}
	return validBlocks, invalidBlocks
}

// ContextuallyValidBlock returns the contextually valid blocks for the provided layer
func (m *DB) ContextuallyValidBlock(layer types.LayerID) (map[types.BlockID]struct{}, error) {
	if layer == 0 || layer == 1 {
		v, err := m.LayerBlockIds(layer)
		if err != nil {
			m.With().Error("could not get layer block ids", layer, log.Err(err))
			return nil, err
		}

		mp := make(map[types.BlockID]struct{}, len(v))
		for _, blk := range v {
			mp[blk] = struct{}{}
		}

		return mp, nil
	}

	blockIds, err := m.LayerBlockIds(layer)
	if err != nil {
		return nil, err
	}

	validBlks := make(map[types.BlockID]struct{})

	cvErrors := make(map[string][]types.BlockID)
	cvErrorCount := 0
	for _, b := range blockIds {
		valid, err := m.ContextualValidity(b)
		if err != nil {
			m.With().Error("could not get contextual validity for block", b, layer, log.Err(err))
			cvErrors[err.Error()] = append(cvErrors[err.Error()], b)
			cvErrorCount++
		}

		if !valid {
			continue
		}

		validBlks[b] = struct{}{}
	}

	m.With().Info("count of contextually valid blocks in layer",
		layer,
		log.Int("count_valid", len(validBlks)),
		log.Int("count_error", cvErrorCount),
		log.Int("count_total", len(blockIds)))
	if cvErrorCount != 0 {
		m.With().Error("errors occurred getting contextual validity", layer,
			log.String("errors", fmt.Sprint(cvErrors)))
	}
	return validBlks, nil
}

// Persist persists an item v into the database using key as its id
func (m *DB) Persist(key []byte, v interface{}) error {
	buf, err := types.InterfaceToBytes(v)
	if err != nil {
		panic(err)
	}
	return m.general.Put(key, buf)
}

// Retrieve retrieves item by key into v
func (m *DB) Retrieve(key []byte, v interface{}) (interface{}, error) {
	val, err := m.general.Get(key)
	if err != nil {
		m.Warning("failed retrieving object from db ", err)
		return nil, err
	}

	if val == nil {
		return nil, fmt.Errorf("no such value in database db ")
	}

	if err := types.BytesToInterface(val, v); err != nil {
		return nil, fmt.Errorf("failed decoding object from db %v", err)
	}

	return v, nil
}

func (m *DB) cacheWarmUpFromTo(from types.LayerID, to types.LayerID) error {
	m.Info("warming up cache with layers %v to %v", from, to)
	for i := from; i < to; i++ {

		select {
		case <-m.exit:
			m.Info("shutdown during cache warm up")
			return nil
		default:
		}

		layer, err := m.LayerBlockIds(i)
		if err != nil {
			return fmt.Errorf("could not get layer %v from database %v", layer, err)
		}

		for _, b := range layer {
			block, blockErr := m.GetBlock(b)
			if blockErr != nil {
				return fmt.Errorf("could not get bl %v from database %v", b, blockErr)
			}
			m.blockCache.put(block)
		}

	}
	m.Info("done warming up cache")

	return nil
}<|MERGE_RESOLUTION|>--- conflicted
+++ resolved
@@ -40,12 +40,8 @@
 	unappliedTxsMutex     sync.Mutex
 	blockMutex            sync.RWMutex
 	orphanBlocks          map[types.LayerID]map[types.BlockID]struct{}
-<<<<<<< HEAD
 	invalidatedLayers     map[types.LayerID]struct{} // layers for which Hare has failed
 	coinflips             map[types.LayerID]bool     // weak coinflip results from Hare
-=======
-	coinflips             map[types.LayerID]bool // weak coinflip results from Hare
->>>>>>> c895993c
 	layerMutex            map[types.LayerID]*layerMutex
 	lhMutex               sync.Mutex
 	InputVectorBackupFunc func(id types.LayerID) ([]types.BlockID, error)
@@ -94,10 +90,7 @@
 		unappliedTxs:       utx,
 		inputVector:        iv,
 		orphanBlocks:       make(map[types.LayerID]map[types.BlockID]struct{}),
-<<<<<<< HEAD
 		invalidatedLayers:  make(map[types.LayerID]struct{}),
-=======
->>>>>>> c895993c
 		coinflips:          make(map[types.LayerID]bool),
 		layerMutex:         make(map[types.LayerID]*layerMutex),
 		exit:               make(chan struct{}),
@@ -341,20 +334,6 @@
 	return m.contextualValidity.Put(id.Bytes(), v)
 }
 
-// RecordCoinflip saves the weak coinflip result to memory for the given layer
-func (m *DB) RecordCoinflip(ctx context.Context, layerID types.LayerID, coinflip bool) {
-	m.WithContext(ctx).With().Info("recording coinflip result for layer in mesh",
-		layerID,
-		log.Bool("coinflip", coinflip))
-	m.coinflips[layerID] = coinflip
-}
-
-// GetCoinflip returns the weak coinflip result for the given layer
-func (m *DB) GetCoinflip(ctx context.Context, layerID types.LayerID) (bool, bool) {
-	coin, exists := m.coinflips[layerID]
-	return coin, exists
-}
-
 // SaveLayerInputVector saves the input vote vector for a layer (hare results)
 func (m *DB) SaveLayerInputVector(hash types.Hash32, vector []types.BlockID) error {
 	bytes, err := types.InterfaceToBytes(vector)
