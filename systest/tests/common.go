package tests

import (
	"context"
	"errors"
	"fmt"
	"io"
	"testing"
	"time"

	"github.com/golang/protobuf/ptypes/empty"
	pb "github.com/spacemeshos/api/release/go/spacemesh/v1"
	"github.com/stretchr/testify/require"
	"go.uber.org/zap"
	"golang.org/x/sync/errgroup"
	"google.golang.org/genproto/googleapis/rpc/code"

	"github.com/spacemeshos/go-spacemesh/common/types"
	"github.com/spacemeshos/go-spacemesh/genvm/sdk"
	"github.com/spacemeshos/go-spacemesh/genvm/sdk/wallet"
	"github.com/spacemeshos/go-spacemesh/systest/chaos"
	"github.com/spacemeshos/go-spacemesh/systest/cluster"
	"github.com/spacemeshos/go-spacemesh/systest/testcontext"
)

const (
	attempts       = 3
	layersPerEpoch = 4
)

func sendTransactions(ctx context.Context, eg *errgroup.Group, logger *zap.SugaredLogger, cl *cluster.Cluster, first, stop uint32) {
	var (
		receiver = types.GenerateAddress([]byte{11, 1, 1})
		amount   = 100
		batch    = 10
	)
	for i := 0; i < cl.Accounts(); i++ {
		i := i
		client := cl.Client(i % cl.Total())
		watchLayers(ctx, eg, client, func(layer *pb.LayerStreamResponse) (bool, error) {
			if layer.Layer.Number.Number == stop {
				return false, nil
			}
			if layer.Layer.Status != pb.Layer_LAYER_STATUS_APPROVED ||
				layer.Layer.Number.Number < first {
				return true, nil
			}
			// give some time for a previous layer to be applied
			// TODO(dshulyak) introduce api that simply subscribes to internal clock
			// and outputs events when the tick for the layer is available
			time.Sleep(200 * time.Millisecond)
			nonce, err := getNonce(ctx, client, cl.Address(i))
			if err != nil {
				return false, fmt.Errorf("get nonce failed (%s:%s): %w", client.Name, cl.Address(i), err)
			}
			if nonce == 0 {
				if logger != nil {
					logger.Infow("address needs to be spawned", "account", i)
				}
				if err := submitSpawn(ctx, cl, i, client); err != nil {
					return false, fmt.Errorf("failed to spawn %w", err)
				}
				return true, nil
			}
			if logger != nil {
				logger.Debugw("submitting transactions",
					"layer", layer.Layer.Number.Number,
					"client", client.Name,
					"batch", batch,
				)
			}
			for j := 0; j < batch; j++ {
				if err := submitSpend(ctx, cl, i, receiver, uint64(amount), nonce+uint64(j), client); err != nil {
					return false, fmt.Errorf("spend failed %s %w", client.Name, err)
				}
			}
			return true, nil
		})
	}
}

func submitTransaction(ctx context.Context, tx []byte, node *cluster.NodeClient) ([]byte, error) {
	txclient := pb.NewTransactionServiceClient(node)
	ctx, cancel := context.WithTimeout(ctx, 10*time.Second)
	defer cancel()
	response, err := txclient.SubmitTransaction(ctx, &pb.SubmitTransactionRequest{Transaction: tx})
	if err != nil {
		return nil, err
	}
	if response.Txstate == nil {
		return nil, fmt.Errorf("tx state should not be nil")
	}
	return response.Txstate.Id.Id, nil
}

func watchStateHashes(
	ctx context.Context,
	eg *errgroup.Group,
	node *cluster.NodeClient,
	collector func(*pb.GlobalStateStreamResponse) (bool, error),
) {
	eg.Go(func() error {
		return stateHashStream(ctx, node, collector)
	})
}

func stateHashStream(
	ctx context.Context,
	node *cluster.NodeClient,
	collector func(*pb.GlobalStateStreamResponse) (bool, error),
) error {
	stateapi := pb.NewGlobalStateServiceClient(node)
	states, err := stateapi.GlobalStateStream(ctx,
		&pb.GlobalStateStreamRequest{
			GlobalStateDataFlags: uint32(pb.GlobalStateDataFlag_GLOBAL_STATE_DATA_FLAG_GLOBAL_STATE_HASH),
		})
	if err != nil {
		return err
	}
	for {
		state, err := states.Recv()
		if err != nil {
			return fmt.Errorf("stream err from client %v: %w", node.Name, err)
		}
		if cont, err := collector(state); !cont {
			return err
		}
	}
}

func watchLayers(ctx context.Context, eg *errgroup.Group,
	node *cluster.NodeClient,
	collector func(*pb.LayerStreamResponse) (bool, error),
) {
	eg.Go(func() error {
		return layersStream(ctx, node, collector)
	})
}

func layersStream(ctx context.Context,
	node *cluster.NodeClient,
	collector func(*pb.LayerStreamResponse) (bool, error),
) error {
	meshapi := pb.NewMeshServiceClient(node)
	layers, err := meshapi.LayerStream(ctx, &pb.LayerStreamRequest{})
	if err != nil {
		return err
	}
	for {
		layer, err := layers.Recv()
		if err != nil {
			return err
		}
		if cont, err := collector(layer); !cont {
			return err
		}
	}
}

<<<<<<< HEAD
func waitGenesis(ctx context.Context, tctx *testcontext.Context, node *cluster.NodeClient) error {
	svc := spacemeshv1.NewMeshServiceClient(node)
	resp, err := svc.GenesisTime(ctx, &spacemeshv1.GenesisTimeRequest{})
=======
func waitGenesis(ctx *testcontext.Context, node *cluster.NodeClient) error {
	svc := pb.NewMeshServiceClient(node)
	resp, err := svc.GenesisTime(ctx, &pb.GenesisTimeRequest{})
>>>>>>> df455c3b
	if err != nil {
		return err
	}
	genesis := time.Unix(int64(resp.Unixtime.Value), 0)
	now := time.Now()
	if !genesis.After(now) {
		return nil
	}
	tctx.Log.Debugw("waiting for genesis", "now", now, "genesis", genesis)
	select {
	case <-ctx.Done():
		return ctx.Err()
	case <-time.After(genesis.Sub(now)):
		return nil
	}
}

func watchTransactionResults(ctx context.Context,
	eg *errgroup.Group,
	client *cluster.NodeClient,
	collector func(*pb.TransactionResult) (bool, error),
) {
	eg.Go(func() error {
		api := pb.NewTransactionServiceClient(client)
		rsts, err := api.StreamResults(ctx, &pb.TransactionResultsRequest{Watch: true})
		if err != nil {
			return err
		}
		for {
			rst, err := rsts.Recv()
			if err != nil {
				return fmt.Errorf("stream error on receiving result %s: %w", client.Name, err)
			}
			if cont, err := collector(rst); !cont {
				return err
			}
		}
	})
}

func watchProposals(ctx context.Context, eg *errgroup.Group, client *cluster.NodeClient, collector func(*pb.Proposal) (bool, error)) {
	eg.Go(func() error {
		dbg := pb.NewDebugServiceClient(client)
		proposals, err := dbg.ProposalsStream(ctx, &empty.Empty{})
		if err != nil {
			return fmt.Errorf("proposal stream for %s: %w", client.Name, err)
		}
		for {
			proposal, err := proposals.Recv()
			if err != nil {
				return fmt.Errorf("proposal event for %s: %w", client.Name, err)
			}
			if cont, err := collector(proposal); !cont {
				return err
			}
		}
	})
}

func prettyHex(buf []byte) string {
	return fmt.Sprintf("0x%x", buf)
}

func scheduleChaos(ctx context.Context, eg *errgroup.Group, client *cluster.NodeClient, from, to uint32, action func(context.Context) (chaos.Teardown, error)) {
	var teardown chaos.Teardown
	watchLayers(ctx, eg, client, func(layer *pb.LayerStreamResponse) (bool, error) {
		if layer.Layer.Number.Number == from && teardown == nil {
			var err error
			teardown, err = action(ctx)
			if err != nil {
				return false, err
			}
		}
		if layer.Layer.Number.Number == to {
			if err := teardown(ctx); err != nil {
				return false, err
			}
			return false, nil
		}
		return true, nil
	})
}

func currentLayer(ctx context.Context, tb testing.TB, client *cluster.NodeClient) uint32 {
	tb.Helper()
	response, err := pb.NewMeshServiceClient(client).CurrentLayer(ctx, &pb.CurrentLayerRequest{})
	require.NoError(tb, err)
	return response.Layernum.Number
}

func waitAll(ctx context.Context, tctx *testcontext.Context, cl *cluster.Cluster) error {
	var eg errgroup.Group
	for i := 0; i < cl.Total(); i++ {
		i := i
		eg.Go(func() error {
			return cl.Wait(ctx, tctx, i)
		})
	}
	return eg.Wait()
}

func min(i, j int) int {
	if i < j {
		return i
	}
	return j
}

func maxLayer(i, j uint32) uint32 {
	if i > j {
		return i
	}
	return j
}

func nextFirstLayer(current uint32, size uint32) uint32 {
	if over := current % size; over != 0 {
		current += size - over
	}
	return current
}

func getNonce(ctx context.Context, client *cluster.NodeClient, address types.Address) (uint64, error) {
	gstate := pb.NewGlobalStateServiceClient(client)
	resp, err := gstate.Account(ctx, &pb.AccountRequest{AccountId: &pb.AccountId{Address: address.String()}})
	if err != nil {
		return 0, err
	}
	return resp.AccountWrapper.StateProjected.Counter, nil
}

func submitSpawn(ctx context.Context, cluster *cluster.Cluster, account int, client *cluster.NodeClient) error {
	ctx, cancel := context.WithTimeout(ctx, 5*time.Second)
	defer cancel()
	_, err := submitTransaction(ctx,
		wallet.SelfSpawn(cluster.Private(account), types.Nonce{}, sdk.WithGenesisID(cluster.GenesisID())),
		client)
	return err
}

func submitSpend(ctx context.Context, cluster *cluster.Cluster, account int, receiver types.Address, amount uint64, nonce uint64, client *cluster.NodeClient) error {
	ctx, cancel := context.WithTimeout(ctx, 5*time.Second)
	defer cancel()
	_, err := submitTransaction(ctx,
		wallet.Spend(
			cluster.Private(account), receiver, amount,
			types.Nonce{Counter: nonce},
			sdk.WithGenesisID(cluster.GenesisID()),
		),
		client)
	return err
}

func syncedNodes(ctx context.Context, cl *cluster.Cluster) []*cluster.NodeClient {
	var synced []*cluster.NodeClient
	for i := 0; i < cl.Total(); i++ {
		if !isSynced(ctx, cl.Client(i)) {
			continue
		}
		synced = append(synced, cl.Client(i))
	}
	return synced
}

func isSynced(ctx context.Context, node *cluster.NodeClient) bool {
	ctx, cancel := context.WithTimeout(ctx, 5*time.Second)
	defer cancel()
	svc := pb.NewNodeServiceClient(node)
	resp, err := svc.Status(ctx, &pb.StatusRequest{})
	if err != nil {
		return false
	}
	return resp.Status.IsSynced
}

func getLayer(ctx context.Context, node *cluster.NodeClient, lid uint32) (*pb.Layer, error) {
	ctx, cancel := context.WithTimeout(ctx, 5*time.Second)
	defer cancel()
	layer := &pb.LayerNumber{Number: lid}
	msvc := pb.NewMeshServiceClient(node)
	lresp, err := msvc.LayersQuery(ctx, &pb.LayersQueryRequest{StartLayer: layer, EndLayer: layer})
	if err != nil {
		return nil, err
	}
	if len(lresp.Layer) != 1 {
		return nil, fmt.Errorf("request was made for one layer (%d)", layer.Number)
	}
	return lresp.Layer[0], nil
}

func getVerifiedLayer(ctx context.Context, node *cluster.NodeClient) (*pb.Layer, error) {
	ctx, cancel := context.WithTimeout(ctx, 5*time.Second)
	defer cancel()
	svc := pb.NewNodeServiceClient(node)
	resp, err := svc.Status(ctx, &pb.StatusRequest{})
	if err != nil {
		return nil, err
	}
	return getLayer(ctx, node, resp.Status.VerifiedLayer.Number)
}

func updatePoetServers(ctx context.Context, node *cluster.NodeClient, targets []string) (bool, error) {
	ctx, cancel := context.WithTimeout(ctx, 5*time.Second)
	defer cancel()
	svc := pb.NewNodeServiceClient(node)
	resp, err := svc.UpdatePoetServers(ctx, &pb.UpdatePoetServersRequest{Urls: targets})
	if err != nil {
		return false, err
	}
	return resp.Status.Code == int32(code.Code_OK), nil
}

type txClient struct {
	account cluster.Account
	node    *cluster.NodeClient
}

func (c *txClient) nonce(ctx context.Context) (uint64, error) {
	return getNonce(ctx, c.node, c.account.Address)
}

func (c *txClient) submit(ctx context.Context, tx []byte) (*txRequest, error) {
	var (
		txid []byte
		err  error
	)
	for i := 0; i < attempts; i++ {
		if txid, err = submitTransaction(ctx, tx, c.node); err == nil {
			return &txRequest{
				node: c.node,
				txid: txid,
			}, nil
		}
	}
	return nil, fmt.Errorf("submit to node %s: %w", c.node.Name, err)
}

type txRequest struct {
	node *cluster.NodeClient
	txid []byte

	rst *pb.TransactionResult
}

func (r *txRequest) wait(ctx context.Context) error {
	ctx, cancel := context.WithCancel(ctx)
	defer cancel()
	client := pb.NewTransactionServiceClient(r.node)
	stream, err := client.StreamResults(ctx, &pb.TransactionResultsRequest{
		Id:    r.txid,
		Watch: true,
	})
	if err != nil {
		return err
	}
	rst, err := stream.Recv()
	if err != nil {
		return err
	}
	r.rst = rst
	return nil
}

func (r *txRequest) result(ctx context.Context) (*pb.TransactionResult, error) {
	if r.rst != nil {
		return r.rst, nil
	}
	client := pb.NewTransactionServiceClient(r.node)
	stream, err := client.StreamResults(ctx, &pb.TransactionResultsRequest{
		Id: r.txid,
	})
	if err != nil {
		return nil, err
	}
	rst, err := stream.Recv()
	if err != nil {
		// eof without result - transaction wasn't applied yet
		if errors.Is(err, io.EOF) {
			return nil, nil
		}
		return nil, err
	}
	r.rst = rst
	return rst, nil
}<|MERGE_RESOLUTION|>--- conflicted
+++ resolved
@@ -157,15 +157,9 @@
 	}
 }
 
-<<<<<<< HEAD
 func waitGenesis(ctx context.Context, tctx *testcontext.Context, node *cluster.NodeClient) error {
-	svc := spacemeshv1.NewMeshServiceClient(node)
-	resp, err := svc.GenesisTime(ctx, &spacemeshv1.GenesisTimeRequest{})
-=======
-func waitGenesis(ctx *testcontext.Context, node *cluster.NodeClient) error {
 	svc := pb.NewMeshServiceClient(node)
 	resp, err := svc.GenesisTime(ctx, &pb.GenesisTimeRequest{})
->>>>>>> df455c3b
 	if err != nil {
 		return err
 	}
