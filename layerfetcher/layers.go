// Package layerfetcher fetches layers from remote peers
package layerfetcher

import (
	"context"
	"errors"
	"fmt"
	"sync"
	"time"

	"github.com/spacemeshos/go-spacemesh/common/types"
	"github.com/spacemeshos/go-spacemesh/common/util"
	"github.com/spacemeshos/go-spacemesh/database"
	"github.com/spacemeshos/go-spacemesh/fetch"
	"github.com/spacemeshos/go-spacemesh/log"
	"github.com/spacemeshos/go-spacemesh/mesh"
	"github.com/spacemeshos/go-spacemesh/p2p/p2pcrypto"
	"github.com/spacemeshos/go-spacemesh/p2p/peers"
	"github.com/spacemeshos/go-spacemesh/p2p/server"
	"github.com/spacemeshos/go-spacemesh/p2p/service"
)

// atxHandler defines handling function for incoming ATXs
type atxHandler interface {
	HandleAtxData(ctx context.Context, data []byte, syncer service.Fetcher) error
}

// blockHandler defines handling function for blocks
type blockHandler interface {
	HandleBlockData(ctx context.Context, date []byte, fetcher service.Fetcher) error
}

// TxProcessor is an interface for handling TX data received in sync
type TxProcessor interface {
	HandleTxSyncData(data []byte) error
}

// layerDB is an interface that returns layer data and blocks
type layerDB interface {
	GetLayerHash(ID types.LayerID) types.Hash32
	GetAggregatedLayerHash(ID types.LayerID) types.Hash32
	GetLayerHashBlocks(hash types.Hash32) []types.BlockID
	GetLayerInputVector(hash types.Hash32) ([]types.BlockID, error)
	SaveLayerInputVectorByID(ctx context.Context, id types.LayerID, blks []types.BlockID) error
	ProcessedLayer() types.LayerID
}

type atxIDsDB interface {
	GetEpochAtxs(epochID types.EpochID) (atxs []types.ATXID)
}

// gossipBlocks returns gossip block received byu this node in the last x time frame
type gossipBlocks interface {
	Get() []types.BlockID
}

// poetDB is an interface to reading and storing poet proofs
type poetDB interface {
	HasProof(proofRef []byte) bool
	ValidateAndStore(proofMessage *types.PoetProofMessage) error
	ValidateAndStoreMsg(data []byte) error
}

// tortoiseBeaconDB is an interface for tortoise beacon database
type tortoiseBeaconDB interface {
	GetTortoiseBeacon(epochID types.EpochID) (types.Hash32, error)
	SetTortoiseBeacon(epochID types.EpochID, beacon types.Hash32) error
}

// network defines network capabilities used
type network interface {
	GetPeers() []peers.Peer
<<<<<<< HEAD
	PeerCount() uint64
	SendRequest(ctx context.Context, msgType server.MessageType, payload []byte, address p2pcrypto.PublicKey, resHandler func(msg []byte), timeoutHandler func(err error)) error
=======
	SendRequest(ctx context.Context, msgType server.MessageType, payload []byte, address p2pcrypto.PublicKey, resHandler func(msg []byte), errorHandler func(err error)) error
>>>>>>> 07f9602c
	Close()
}

// ErrZeroLayer is the error returned when an empty hash is received when polling for layer
var ErrZeroLayer = errors.New("zero layer")

// ErrNoPeers is returned when node has no peers.
var ErrNoPeers = errors.New("no peers")

// ErrTooManyPeerErrors is returned when too many (> 1/2) peers return error
var ErrTooManyPeerErrors = errors.New("too many peers returned error")

// peerResult captures the response from each peer.
type peerResult struct {
	data []byte
	err  error
}

// LayerHashResult is the result of fetching hashes for each layer from peers.
type LayerHashResult struct {
	Hashes map[layerHash][]peers.Peer
	Err    error
}

// LayerPromiseResult is the result of trying to fetch data for an entire layer.
type LayerPromiseResult struct {
	Err   error
	Layer types.LayerID
}

// Logic is the struct containing components needed to follow layer fetching logic
type Logic struct {
	log            log.Log
	fetcher        fetch.Fetcher
	net            network
	mutex          sync.Mutex
	layerHashesRes map[types.LayerID]map[peers.Peer]*peerResult
	layerHashesChs map[types.LayerID][]chan LayerHashResult
	layerBlocksRes map[types.LayerID]map[peers.Peer]*peerResult
	layerBlocksChs map[types.LayerID][]chan LayerPromiseResult
	poetProofs     poetDB
	atxs           atxHandler
	blockHandler   blockHandler
	txs            TxProcessor
	layerDB        layerDB
	atxIds         atxIDsDB
	tbDB           tortoiseBeaconDB
	gossipBlocks   gossipBlocks
	goldenATXID    types.ATXID
}

// Config defines configuration for layer fetching logic
type Config struct {
	RequestTimeout int
	GoldenATXID    types.ATXID
}

// DefaultConfig returns default configuration for layer fetching logic
func DefaultConfig() Config {
	return Config{RequestTimeout: 10}
}

// NewLogic creates a new instance of layer fetching logic
func NewLogic(ctx context.Context, cfg Config, blocks blockHandler, atxs atxHandler, poet poetDB, atxIDs atxIDsDB, txs TxProcessor, network service.Service, fetcher fetch.Fetcher, layers layerDB, tortoiseBeacons tortoiseBeaconDB, log log.Log) *Logic {
	srv := fetch.NewMessageNetwork(ctx, cfg.RequestTimeout, network, layersProtocol, log)
	l := &Logic{
		log:            log,
		fetcher:        fetcher,
		net:            srv,
		layerHashesRes: make(map[types.LayerID]map[peers.Peer]*peerResult),
		layerHashesChs: make(map[types.LayerID][]chan LayerHashResult),
		layerBlocksRes: make(map[types.LayerID]map[peers.Peer]*peerResult),
		layerBlocksChs: make(map[types.LayerID][]chan LayerPromiseResult),
		poetProofs:     poet,
		atxs:           atxs,
		layerDB:        layers,
		tbDB:           tortoiseBeacons,
		blockHandler:   blocks,
		atxIds:         atxIDs,
		txs:            txs,
		goldenATXID:    cfg.GoldenATXID,
	}

	srv.RegisterBytesMsgHandler(server.LayerHashMsg, l.layerHashReqReceiver)
	srv.RegisterBytesMsgHandler(server.LayerBlocksMsg, l.layerHashBlocksReqReceiver)
	srv.RegisterBytesMsgHandler(server.AtxIDsMsg, l.epochATXsReqReceiver)
	srv.RegisterBytesMsgHandler(server.TortoiseBeaconMsg, l.tortoiseBeaconReqReceiver)

	return l
}

const (
	layersProtocol = "/layers/2.0/"
)

// Start starts layerFetcher logic and fetch component
func (l *Logic) Start() {
	l.fetcher.Start()
}

// Close closes all running workers
func (l *Logic) Close() {
	l.net.Close()
	l.fetcher.Stop()
}

// AddDBs adds dbs that will be queried when sync requests are received. these databases will be exposed to external callers
func (l *Logic) AddDBs(blockDB, AtxDB, TxDB, poetDB, IvDB, tbDB database.Getter) {
	l.fetcher.AddDB(fetch.BlockDB, blockDB)
	l.fetcher.AddDB(fetch.ATXDB, AtxDB)
	l.fetcher.AddDB(fetch.TXDB, TxDB)
	l.fetcher.AddDB(fetch.POETDB, poetDB)
	l.fetcher.AddDB(fetch.IVDB, IvDB)
	l.fetcher.AddDB(fetch.TBDB, tbDB)
}

// layerHashReqReceiver returns the layer hash for the specified layer.
func (l *Logic) layerHashReqReceiver(ctx context.Context, msg []byte) ([]byte, error) {
	lyr := types.NewLayerID(util.BytesToUint32(msg))
	lyrHash := &layerHash{
		ProcessedLayer: l.layerDB.ProcessedLayer(),
		Hash:           l.layerDB.GetLayerHash(lyr),
		AggregatedHash: l.layerDB.GetAggregatedLayerHash(lyr),
	}
	out, err := types.InterfaceToBytes(lyrHash)
	if err != nil {
		l.log.WithContext(ctx).With().Panic("failed to serialize layer hash",
			lyr,
			log.String("hash", lyrHash.Hash.ShortString()),
			log.String("aggregatedHash", lyrHash.AggregatedHash.ShortString()))
<<<<<<< HEAD
	} else {
		l.log.WithContext(ctx).With().Debug("responding to layer hash request",
			lyr,
			log.String("hash", lyrHash.Hash.ShortString()),
			log.String("aggregatedHash", lyrHash.AggregatedHash.ShortString()))
=======
>>>>>>> 07f9602c
	}
	l.log.WithContext(ctx).With().Debug("responded layer hash request",
		lyr,
		log.String("hash", lyrHash.Hash.ShortString()),
		log.String("aggregatedHash", lyrHash.AggregatedHash.ShortString()))
	return out, nil
}

<<<<<<< HEAD
// epochATXsReqReceiver returns the ATXs for the specified epoch
func (l *Logic) epochATXsReqReceiver(ctx context.Context, msg []byte) []byte {
=======
// epochATXsReqReceiver returns the ATXs for the specified epoch.
func (l *Logic) epochATXsReqReceiver(ctx context.Context, msg []byte) ([]byte, error) {
>>>>>>> 07f9602c
	epoch := types.EpochID(util.BytesToUint32(msg))
	atxs := l.atxIds.GetEpochAtxs(epoch)
	l.log.WithContext(ctx).With().Debug("responded to epoch atxs request",
		epoch,
		log.Int("count", len(atxs)))
	bts, err := types.InterfaceToBytes(atxs)
	if err != nil {
		l.log.WithContext(ctx).With().Panic("failed to serialize epoch atxs", epoch, log.Err(err))
	}
	return bts, err
}

// layerHashBlocksReqReceiver returns the block IDs for the specified layer hash,
// it also returns the validation vector for this data and the latest blocks received in gossip
func (l *Logic) layerHashBlocksReqReceiver(ctx context.Context, msg []byte) ([]byte, error) {
	h := types.BytesToHash(msg)

	blocks := l.layerDB.GetLayerHashBlocks(h)
	vector, err := l.layerDB.GetLayerInputVector(h)
	// best effort with input vector
	if err != nil {
		// TODO: differentiate between empty set and no results in sync
		l.log.WithContext(ctx).With().Debug("no input vector for layer",
			log.String("layer_hash", h.ShortString()))
	}
	// latest := l.gossipBlocks.Get() todo: implement this
	b := layerBlocks{
		blocks,
		nil,
		vector,
	}

	out, err := types.InterfaceToBytes(b)
	if err != nil {
		l.log.WithContext(ctx).With().Panic("failed to serialize layer blocks response", log.Err(err))
	}

	return out, nil
}

// tortoiseBeaconReqReceiver returns the tortoise beacon for the given layer ID
func (l *Logic) tortoiseBeaconReqReceiver(ctx context.Context, data []byte) ([]byte, error) {
	epoch := types.EpochID(util.BytesToUint32(data))
	l.log.WithContext(ctx).With().Debug("got tortoise beacon request", epoch)

	beacon, err := l.tbDB.GetTortoiseBeacon(epoch)
	if errors.Is(err, database.ErrNotFound) {
		l.log.WithContext(ctx).With().Warning("tortoise beacon not found in DB", epoch)
		return nil, err
	}

	if err != nil {
		l.log.WithContext(ctx).With().Error("failed to get tortoise beacon", epoch, log.Err(err))
		return nil, err
	}

	l.log.WithContext(ctx).With().Debug("replying to tortoise beacon request", epoch, log.String("beacon", beacon.ShortString()))
	return beacon.Bytes(), nil
}

// PollLayerHash polls peers on the layer hash. it returns a channel for the caller to be notified when
// responses are received from all peers.
func (l *Logic) PollLayerHash(ctx context.Context, layerID types.LayerID) chan LayerHashResult {
	l.log.WithContext(ctx).With().Info("polling for layer hash", layerID)
	resChannel := make(chan LayerHashResult, 1)

	remotePeers := l.net.GetPeers()
	numPeers := len(remotePeers)
	if numPeers == 0 {
		resChannel <- LayerHashResult{Hashes: nil, Err: ErrNoPeers}
		return resChannel
	}

	l.mutex.Lock()
	l.layerHashesChs[layerID] = append(l.layerHashesChs[layerID], resChannel)
	if _, ok := l.layerHashesRes[layerID]; ok {
		// polling hashes of layerID is on-going, just wait for the polling to finish and get notified
		l.mutex.Unlock()
		return resChannel
	}
	l.layerHashesRes[layerID] = make(map[peers.Peer]*peerResult)
	l.mutex.Unlock()

	// request layers from all peers since different peers can have different layer hashes
	for _, p := range remotePeers {
		// build custom receiver for each peer so that receiver will know which peer the data came from
		// so that it could request relevant block ids from the same peer
		peer := p
		receiveForPeerFunc := func(data []byte) {
			l.receiveLayerHash(ctx, layerID, peer, numPeers, data, nil)
		}
		errFunc := func(err error) {
			l.receiveLayerHash(ctx, layerID, peer, numPeers, nil, err)
		}
		err := l.net.SendRequest(ctx, server.LayerHashMsg, layerID.Bytes(), p, receiveForPeerFunc, errFunc)
		if err != nil {
			l.receiveLayerHash(ctx, layerID, peer, numPeers, nil, err)
		}
	}
	return resChannel
}

// receiveLayerHash is called when a layer hash response is received from a remote peer.
// if enough responses are received, it notifies the channels waiting for the layer hash result.
func (l *Logic) receiveLayerHash(ctx context.Context, layerID types.LayerID, peer peers.Peer, numPeers int, data []byte, err error) {
	l.mutex.Lock()
	defer l.mutex.Unlock()
	if err == nil {
		hash := types.BytesToHash(data)
		l.layerHashesRes[layerID][peer] = &peerResult{data: data, err: nil}
		l.log.WithContext(ctx).With().Debug("received layer hash from peer",
			layerID,
			log.String("layerHash", hash.ShortString()),
			log.String("peer", peer.String()))
	} else {
		l.layerHashesRes[layerID][peer] = &peerResult{data: nil, err: err}
		l.log.WithContext(ctx).With().Debug("received layer hash error from peer",
			layerID,
			log.String("peer", peer.String()),
			log.Err(err))
	}

	// check if we have all responses from peers
	result := l.layerHashesRes[layerID]
	if len(result) < numPeers {
		l.log.WithContext(ctx).With().Debug("not yet received layer hash from all peers",
			log.Int("received", len(result)),
			log.Int("expected", numPeers))
		return
	}

	// make a copy of data and channels to avoid holding a lock while notifying
	go notifyLayerHashResult(layerID, l.layerHashesChs[layerID], result, numPeers, l.log.WithContext(ctx))
	delete(l.layerHashesChs, layerID)
	delete(l.layerHashesRes, layerID)
}

// notifyLayerHashResult aggregates all layer hash responses from peers and notify subscribed channels of the result.
// if there are too many errors from peers, it reports error instead.
// it deliberately doesn't hold any lock while notifying channels
func notifyLayerHashResult(layerID types.LayerID, channels []chan LayerHashResult, peerResult map[peers.Peer]*peerResult, numPeers int, logger log.Log) {
	logger.With().Debug("got layer hashes. now aggregating", layerID)
	numErrors := 0
	// aggregate the peerResult by data
	hashes := make(map[layerHash][]peers.Peer)
	for peer, res := range peerResult {
		if res.err != nil {
			numErrors++
		} else {
			var lyrHash layerHash
			convertErr := types.BytesToInterface(res.data, &lyrHash)
			if convertErr != nil {
				logger.With().Debug("received error converting bytes to layerHash", log.Err(convertErr))
				numErrors++
			}
			hashes[lyrHash] = append(hashes[lyrHash], peer)
		}
	}
	result := LayerHashResult{Hashes: hashes, Err: nil}

	// if more than half the peers returned an error, fail the sync of the entire layer
	// todo: think whether we should panic here
	if numErrors > numPeers/2 {
		logger.With().Error("too many errors from peers",
			layerID,
			log.Int("numPeers", numPeers),
			log.Int("numErrors", numErrors))
		result.Hashes = nil
		result.Err = ErrTooManyPeerErrors
	}
	for _, ch := range channels {
		ch <- result
	}
}

// PollLayerBlocks polls peers on blocks for given layer hashes. for each layer hash, it requests the blocks from a
// peer that reported the layer hash previously. it returns a channel for the caller to be notified when responses
// are received from all peers.
func (l *Logic) PollLayerBlocks(ctx context.Context, layerID types.LayerID, hashes map[types.Hash32][]peers.Peer) chan LayerPromiseResult {
	resChannel := make(chan LayerPromiseResult, 1)
	l.mutex.Lock()
	l.layerBlocksChs[layerID] = append(l.layerBlocksChs[layerID], resChannel)
	if _, ok := l.layerBlocksRes[layerID]; ok {
		// polling of block hashes of  is on-going, just wait for the polling to finish and get notified
		l.mutex.Unlock()
		return resChannel
	}
	l.layerBlocksRes[layerID] = make(map[peers.Peer]*peerResult)
	l.mutex.Unlock()

	// send a request to the first peer of the list to get blocks data.
	// todo: think if we should aggregate or ask from multiple peers to have some redundancy in requests
	numHashes := len(hashes)
	for hash, remotePeers := range hashes {
		peer := remotePeers[0]
		if hash == mesh.EmptyLayerHash {
			l.receiveBlockHashes(ctx, layerID, peer, numHashes, nil, ErrZeroLayer)
			continue
		}
		receiveForPeerFunc := func(data []byte) {
			l.receiveBlockHashes(ctx, layerID, peer, numHashes, data, nil)
		}
		errFunc := func(err error) {
			l.receiveBlockHashes(ctx, layerID, peer, numHashes, nil, err)
		}
		err := l.net.SendRequest(ctx, server.LayerBlocksMsg, hash.Bytes(), peer, receiveForPeerFunc, errFunc)
		if err != nil {
			l.receiveBlockHashes(ctx, layerID, peer, numHashes, nil, err)
		}
	}
	return resChannel
}

// fetchLayerBlocks fetches the content of the block IDs in the specified layerBlocks
func (l *Logic) fetchLayerBlocks(ctx context.Context, layerID types.LayerID, blocks *layerBlocks) {
	if err := l.GetBlocks(ctx, blocks.Blocks); err != nil {
		// if there is an error this means that the entire layerID cannot be validated and therefore sync should fail
		// TODO: fail sync?
		l.log.WithContext(ctx).With().Debug("error fetching layer blocks", layerID, log.Err(err))
	}

	if len(blocks.VerifyingVector) > 0 {
		l.log.WithContext(ctx).With().Debug("saving input vector from peer blocks", layerID)
		err := l.layerDB.SaveLayerInputVectorByID(ctx, layerID, blocks.VerifyingVector)
		if err == nil {
			return
		}
		l.log.WithContext(ctx).With().Error("failed to save input vector", layerID, log.Err(err))
	}

	if !layerID.GetEpoch().IsGenesis() {
		if err := l.GetInputVector(ctx, layerID); err != nil {
			l.log.WithContext(ctx).With().Debug("error getting input vector", layerID, log.Err(err))
		}
	}
}

// receiveBlockHashes is called when response of block IDs for a layer hash is received from remote peer.
// if enough responses are received, it notifies the channels waiting for the layer blocks result.
func (l *Logic) receiveBlockHashes(ctx context.Context, layerID types.LayerID, peer peers.Peer, expectedResults int, data []byte, extErr error) {
	pRes := &peerResult{err: extErr}
	if extErr != nil {
		if !errors.Is(extErr, ErrZeroLayer) || !(layerID.GetEpoch()).IsGenesis() {
			l.log.WithContext(ctx).With().Error("received error from peer for block hashes", log.Err(extErr), layerID, layerID.GetEpoch())
		}
	} else if data != nil {
		var blocks layerBlocks
		convertErr := types.BytesToInterface(data, &blocks)
		if convertErr != nil {
			l.log.WithContext(ctx).With().Error("error converting bytes to layerBlocks", log.Err(convertErr))
			pRes.err = convertErr
		} else {
			pRes.data = data
			l.fetchLayerBlocks(ctx, layerID, &blocks)
		}
	}
	l.mutex.Lock()
	defer l.mutex.Unlock()

	l.layerBlocksRes[layerID][peer] = pRes

	// check if we have all responses from peers
	result := l.layerBlocksRes[layerID]
	if len(result) < expectedResults {
		l.log.WithContext(ctx).With().Debug("not yet received layer blocks from all peers",
			log.Int("received", len(result)),
			log.Int("expected", expectedResults))
		return
	}

	// make a copy of data and channels to avoid holding a lock while notifying
	go notifyLayerBlocksResult(layerID, l.layerBlocksChs[layerID], result, l.log.WithContext(ctx))
	delete(l.layerBlocksChs, layerID)
	delete(l.layerBlocksRes, layerID)
}

// notifyLayerBlocksResult determines the final result for the layer, and notifies subscribed channels when
// all blocks are fetched for a given layer.
// it deliberately doesn't hold any lock while notifying channels.
func notifyLayerBlocksResult(layerID types.LayerID, channels []chan LayerPromiseResult, peerResult map[peers.Peer]*peerResult, logger log.Log) {
	var result *LayerPromiseResult
	hasZeroBlockHash := false
	var firstErr error
	for _, res := range peerResult {
		if res.data != nil {
			// at least one layer hash contains blocks. not a zero block layer
			result = &LayerPromiseResult{Layer: layerID, Err: nil}
			break
		}
		if res.err == ErrZeroLayer {
			hasZeroBlockHash = true
		} else if firstErr == nil {
			firstErr = res.err
		}
	}
	if result == nil { // no block data available
		result = &LayerPromiseResult{Layer: layerID, Err: nil}
		if hasZeroBlockHash {
			// all other non-empty layer hashes returned errors. use the best information we've got
			result.Err = ErrZeroLayer
		} else {
			// no usable result. just return the first error we received
			result.Err = firstErr
		}
	}
	logger.With().Debug("notifying layer blocks result", layerID, log.String("blocks", fmt.Sprintf("%+v", result)))
	for _, ch := range channels {
		ch <- *result
	}
}

type epochAtxRes struct {
	Error error
	Atxs  []types.ATXID
}

// GetEpochATXs fetches all atxs received by peer for given layer
func (l *Logic) GetEpochATXs(ctx context.Context, id types.EpochID) error {
	resCh := make(chan epochAtxRes, 1)

	// build receiver function
	receiveForPeerFunc := func(data []byte) {
		var atxsIDs []types.ATXID
		err := types.BytesToInterface(data, &atxsIDs)
		resCh <- epochAtxRes{
			Error: err,
			Atxs:  atxsIDs,
		}
	}
	errFunc := func(err error) {
		resCh <- epochAtxRes{
			Error: err,
			Atxs:  nil,
		}
	}
	if l.net.PeerCount() == 0 {
		return errors.New("no peers")
	}
	err := l.net.SendRequest(ctx, server.AtxIDsMsg, id.ToBytes(), fetch.GetRandomPeer(l.net.GetPeers()), receiveForPeerFunc, errFunc)
	if err != nil {
		return err
	}
	l.log.WithContext(ctx).With().Debug("waiting for epoch atx response", id)
	res := <-resCh
	if res.Error != nil {
		return res.Error
	}
	return l.GetAtxs(ctx, res.Atxs)
}

// getAtxResults is called when an ATX result is received
func (l *Logic) getAtxResults(ctx context.Context, hash types.Hash32, data []byte) error {
	l.log.WithContext(ctx).With().Info("got response for ATX",
		log.String("hash", hash.ShortString()),
		log.Int("dataSize", len(data)))
	return l.atxs.HandleAtxData(ctx, data, l)
}

func (l *Logic) getTxResult(ctx context.Context, hash types.Hash32, data []byte) error {
	l.log.WithContext(ctx).With().Info("got response for TX",
		log.String("hash", hash.ShortString()),
		log.Int("dataSize", len(data)))
	return l.txs.HandleTxSyncData(data)
}

// getPoetResult is handler function to poet proof fetch result
func (l *Logic) getPoetResult(ctx context.Context, hash types.Hash32, data []byte) error {
	l.log.WithContext(ctx).Info("got poet ref",
		log.String("hash", hash.ShortString()),
		log.Int("dataSize", len(data)))
	return l.poetProofs.ValidateAndStoreMsg(data)
}

// blockReceiveFunc handles blocks received via fetch
func (l *Logic) blockReceiveFunc(ctx context.Context, data []byte) error {
	return l.blockHandler.HandleBlockData(ctx, data, l)
}

// IsSynced indicates if this node is synced
func (l *Logic) IsSynced(context.Context) bool {
	// todo: add this logic
	return true
}

// ListenToGossip indicates if node is currently accepting packets from gossip
func (l *Logic) ListenToGossip() bool {
	// todo: add this logic
	return true
}

// Future is a preparation for using actual futures in the code, this will allow to truly execute
// asynchronous reads and receive result only when needed
type Future struct {
	res chan fetch.HashDataPromiseResult
	ret *fetch.HashDataPromiseResult
}

// Result actually evaluates the result of the fetch task
func (f *Future) Result() fetch.HashDataPromiseResult {
	if f.ret == nil {
		ret := <-f.res
		f.ret = &ret
	}
	return *f.ret
}

// FetchAtx returns error if ATX was not found
func (l *Logic) FetchAtx(ctx context.Context, id types.ATXID) error {
	f := Future{l.fetcher.GetHash(id.Hash32(), fetch.ATXDB, false), nil}
	if f.Result().Err != nil {
		return f.Result().Err
	}
	if !f.Result().IsLocal {
		return l.getAtxResults(ctx, f.Result().Hash, f.Result().Data)
	}
	return nil
}

// FetchBlock gets data for a single block id and validates it
func (l *Logic) FetchBlock(ctx context.Context, id types.BlockID) error {
	res, open := <-l.fetcher.GetHash(id.AsHash32(), fetch.BlockDB, false)
	if !open {
		return fmt.Errorf("stopped on call for id %v", id.String())
	}
	if res.Err != nil {
		return res.Err
	}
	if !res.IsLocal {
		return l.blockHandler.HandleBlockData(ctx, res.Data, l)
	}
	return res.Err
}

// GetAtxs gets the data for given atx ids IDs and validates them. returns an error if at least one ATX cannot be fetched
func (l *Logic) GetAtxs(ctx context.Context, IDs []types.ATXID) error {
	hashes := make([]types.Hash32, 0, len(IDs))
	for _, atxID := range IDs {
		hashes = append(hashes, atxID.Hash32())
	}
	// TODO: atx Id is currently only the header bytes - should we change it?
	results := l.fetcher.GetHashes(hashes, fetch.ATXDB, false)
	for hash, resC := range results {
		res := <-resC
		if res.Err != nil {
			l.log.WithContext(ctx).With().Error("cannot fetch atx",
				log.String("hash", hash.ShortString()),
				log.Err(res.Err))
			return res.Err
		}
		if !res.IsLocal {
			err := l.getAtxResults(ctx, res.Hash, res.Data)
			if err != nil {
				return err
			}
		}
	}
	return nil
}

// GetBlocks gets the data for given block ids and validates the blocks. returns an error if a single atx failed to be
// fetched or validated
func (l *Logic) GetBlocks(ctx context.Context, IDs []types.BlockID) error {
	l.log.WithContext(ctx).With().Debug("requesting blocks from peer", log.Int("numBlocks", len(IDs)))
	hashes := make([]types.Hash32, 0, len(IDs))
	for _, blockID := range IDs {
		hashes = append(hashes, blockID.AsHash32())
	}
	results := l.fetcher.GetHashes(hashes, fetch.BlockDB, false)
	for hash, resC := range results {
		res, open := <-resC
		if !open {
			l.log.WithContext(ctx).With().Info("block res channel closed", log.String("hash", hash.ShortString()))
			continue
		}
		if res.Err != nil {
			l.log.WithContext(ctx).With().Error("cannot find block", log.String("hash", hash.String()), log.Err(res.Err))
			continue
		}
		if !res.IsLocal {
			err := l.blockReceiveFunc(ctx, res.Data)
			if err != nil {
				return err
			}
		}
	}
	return nil
}

// GetTxs fetches the txs provided as IDs and validates them, returns an error if one TX failed to be fetched
func (l *Logic) GetTxs(ctx context.Context, IDs []types.TransactionID) error {
	hashes := make([]types.Hash32, 0, len(IDs))
	for _, atxID := range IDs {
		hashes = append(hashes, atxID.Hash32())
	}
	results := l.fetcher.GetHashes(hashes, fetch.TXDB, false)
	for hash, resC := range results {
		res := <-resC
		if res.Err != nil {
			l.log.WithContext(ctx).With().Error("cannot find tx", log.String("hash", hash.String()), log.Err(res.Err))
			continue
		}
		if !res.IsLocal {
			err := l.getTxResult(ctx, hash, res.Data)
			if err != nil {
				return err
			}
		}
	}
	return nil
}

// GetPoetProof gets poet proof from remote peer
func (l *Logic) GetPoetProof(ctx context.Context, id types.Hash32) error {
	l.log.WithContext(ctx).With().Debug("getting poet proof", log.String("hash", id.ShortString()))
	res := <-l.fetcher.GetHash(id, fetch.POETDB, false)
	if res.Err != nil {
		return res.Err
	}
	// if result is local we don't need to process it again
	if !res.IsLocal {
		return l.getPoetResult(ctx, res.Hash, res.Data)
	}
	return nil
}

// GetInputVector gets input vector data from remote peer
func (l *Logic) GetInputVector(ctx context.Context, id types.LayerID) error {
	res := <-l.fetcher.GetHash(types.CalcHash32(id.Bytes()), fetch.IVDB, false)
	if res.Err != nil {
		return res.Err
	}
	// if result is local we don't need to process it again
	if !res.IsLocal {
		l.log.WithContext(ctx).With().Debug("saving input vector from peer", id, res.Hash)
		var blocks []types.BlockID
		if err := types.BytesToInterface(res.Data, &blocks); err != nil {
			l.log.WithContext(ctx).With().Error("got invalid input vector from peer", id, log.Err(err))
			return err
		}
		return l.layerDB.SaveLayerInputVectorByID(ctx, id, blocks)
	}
	return nil
}

// GetTortoiseBeacon gets tortoise beacon data from remote peer
func (l *Logic) GetTortoiseBeacon(ctx context.Context, id types.EpochID) error {
	remotePeers := l.net.GetPeers()
	if len(remotePeers) == 0 {
		return ErrNoPeers
	}

	cancelCtx, cancel := context.WithCancel(ctx)
	defer cancel()

	resCh := make(chan []byte, len(remotePeers))

	// build receiver function
	makeReceiveFunc := func(peer fmt.Stringer) func([]byte) {
		return func(data []byte) {
			if len(data) == 0 {
				l.log.WithContext(ctx).With().Info("empty tortoise beacon response (peer does not have it)",
					id,
					log.String("peer", peer.String()))
				return
			}

			if len(data) != types.Hash32Length {
				l.log.WithContext(ctx).With().Warning("tortoise beacon response contains bad data, ignoring",
					log.String("data", util.Bytes2Hex(data)))
				return
			}

			l.log.WithContext(ctx).With().Info("tortoise beacon response from peer",
				log.String("peer", peer.String()),
				log.String("beacon", types.BytesToHash(data).ShortString()))
			resCh <- data
		}
	}

	makeErrFunc := func(peer fmt.Stringer) func(error) {
		return func(err error) {
			l.log.WithContext(ctx).With().Warning("error in tortoise beacon response",
				log.String("peer", peer.String()),
				log.Err(err))
		}
	}

	l.log.WithContext(ctx).With().Info("requesting tortoise beacon from all peers", id)

	for _, p := range remotePeers {
		go func(peer peers.Peer) {
			select {
			case <-cancelCtx.Done():
				return
			default:
				l.log.WithContext(ctx).With().Debug("requesting tortoise beacon from peer",
					id,
					log.String("peer", peer.String()))
				err := l.net.SendRequest(cancelCtx, server.TortoiseBeaconMsg, id.ToBytes(), peer, makeReceiveFunc(peer), makeErrFunc(peer))
				if err != nil {
					l.log.WithContext(ctx).Warning("failed to send tortoise beacon request",
						log.String("peer", peer.String()),
						log.Err(err))
				}
			}
		}(p)
	}

	l.log.WithContext(ctx).Info("waiting for tortoise beacon response")

	const timeout = 10 * time.Second // TODO(nkryuchkov): define in config or globally
	timer := time.NewTimer(timeout)
	defer timer.Stop()

	select {
	case <-cancelCtx.Done():
		l.log.WithContext(ctx).With().Debug("receiving tortoise beacon canceled", id)
		return nil

	case <-timer.C:
		l.log.WithContext(ctx).With().Debug("receiving tortoise beacon timed out", id, log.String("timeout", timeout.String()))
		return nil

	case res := <-resCh:
		resHash := types.BytesToHash(res)
		l.log.WithContext(ctx).With().Info("received tortoise beacon",
			id,
			log.String("beacon", resHash.String()))
		return l.tbDB.SetTortoiseBeacon(id, resHash)
	}
}<|MERGE_RESOLUTION|>--- conflicted
+++ resolved
@@ -70,12 +70,8 @@
 // network defines network capabilities used
 type network interface {
 	GetPeers() []peers.Peer
-<<<<<<< HEAD
 	PeerCount() uint64
-	SendRequest(ctx context.Context, msgType server.MessageType, payload []byte, address p2pcrypto.PublicKey, resHandler func(msg []byte), timeoutHandler func(err error)) error
-=======
 	SendRequest(ctx context.Context, msgType server.MessageType, payload []byte, address p2pcrypto.PublicKey, resHandler func(msg []byte), errorHandler func(err error)) error
->>>>>>> 07f9602c
 	Close()
 }
 
@@ -206,29 +202,16 @@
 			lyr,
 			log.String("hash", lyrHash.Hash.ShortString()),
 			log.String("aggregatedHash", lyrHash.AggregatedHash.ShortString()))
-<<<<<<< HEAD
-	} else {
-		l.log.WithContext(ctx).With().Debug("responding to layer hash request",
-			lyr,
-			log.String("hash", lyrHash.Hash.ShortString()),
-			log.String("aggregatedHash", lyrHash.AggregatedHash.ShortString()))
-=======
->>>>>>> 07f9602c
-	}
-	l.log.WithContext(ctx).With().Debug("responded layer hash request",
+	}
+	l.log.WithContext(ctx).With().Debug("responded to layer hash request",
 		lyr,
 		log.String("hash", lyrHash.Hash.ShortString()),
 		log.String("aggregatedHash", lyrHash.AggregatedHash.ShortString()))
 	return out, nil
 }
 
-<<<<<<< HEAD
-// epochATXsReqReceiver returns the ATXs for the specified epoch
-func (l *Logic) epochATXsReqReceiver(ctx context.Context, msg []byte) []byte {
-=======
 // epochATXsReqReceiver returns the ATXs for the specified epoch.
 func (l *Logic) epochATXsReqReceiver(ctx context.Context, msg []byte) ([]byte, error) {
->>>>>>> 07f9602c
 	epoch := types.EpochID(util.BytesToUint32(msg))
 	atxs := l.atxIds.GetEpochAtxs(epoch)
 	l.log.WithContext(ctx).With().Debug("responded to epoch atxs request",
