--- conflicted
+++ resolved
@@ -36,15 +36,10 @@
 	require.Equal(t, post, *got)
 }
 
-<<<<<<< HEAD
 func Test_OverwritePost(t *testing.T) {
-	db := localsql.InMemory()
-=======
-func Test_AddInitialPost_NoDuplicates(t *testing.T) {
 	db := localsql.InMemory(
 		sql.WithMigration(localsql.New0002Migration(t.TempDir())),
 	)
->>>>>>> 785cf121
 
 	nodeID := types.RandomNodeID()
 	post := Post{
