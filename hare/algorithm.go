// Package hare implements the Hare Protocol.
package hare

import (
	"context"
	"errors"
	"fmt"
	"sync"
	"sync/atomic"
	"time"

	"golang.org/x/sync/errgroup"

	"github.com/spacemeshos/go-spacemesh/common/types"
	"github.com/spacemeshos/go-spacemesh/hare/config"
	"github.com/spacemeshos/go-spacemesh/hare3/runner"
	"github.com/spacemeshos/go-spacemesh/log"
	"github.com/spacemeshos/go-spacemesh/metrics"
	"github.com/spacemeshos/go-spacemesh/p2p/pubsub"
	"github.com/spacemeshos/go-spacemesh/signing"
)

const (
	// RoundsPerIteration is the number of rounds per iteration in the hare protocol.
	RoundsPerIteration = 4
)

type role byte

const ( // constants of the different roles
	passive = role(0)
	active  = role(1)
	leader  = role(2)
)

const (
	completed    = true
	notCompleted = false
)

// report is the termination report of the CP.
type report struct {
	id        types.LayerID // layer id
	set       *Set          // agreed-upon set
	completed bool          // whether the CP completed
}

func (proc *consensusProcess) report(completed bool) {
	proc.comm.report <- report{id: proc.layer, set: proc.value, completed: completed}
}

type wcReport struct {
	id       types.LayerID
	coinflip bool
}

func (proc *consensusProcess) reportWeakCoin() {
	proc.comm.wc <- wcReport{id: proc.layer, coinflip: proc.preRoundTracker.coinflip}
}

// State holds the current state of the consensus process (aka the participant).
type State struct {
	round          uint32       // the round counter (round%4 is the round number); it should be first in struct for alignment because atomics are used (K)
	committedRound uint32       // indicates when value (S) was first committed upon (Ki)
	value          *Set         // the set of values (S)
	certificate    *Certificate // the certificate
}

// Upon receiving a protocol message, we try to build the full message.
// The full message consists of the original message and the extracted public key.
// An extracted public key is considered valid if it represents an active identity for a consensus view.
func checkIdentity(ctx context.Context, logger log.Log, hareMsg *Message, querier stateQuerier) error {
	logger = logger.WithContext(ctx)

	// query if identity is active
	res, err := querier.IsIdentityActiveOnConsensusView(ctx, hareMsg.SmesherID, hareMsg.Layer)
	if err != nil {
		logger.With().Error("failed to check if identity is active",
			log.Stringer("smesher", hareMsg.SmesherID),
			log.Err(err),
			hareMsg.Layer,
			log.String("msg_type", hareMsg.Type.String()),
		)
		return fmt.Errorf("check active identity: %w", err)
	}

	// check query result
	if !res {
		logger.With().Warning("identity is not active",
			log.Stringer("smesher", hareMsg.SmesherID),
			hareMsg.Layer,
			log.String("msg_type", hareMsg.Type.String()),
		)
		return errors.New("inactive identity")
	}

	return nil
}

type CountInfo struct {
	// number of nodes that are honest, dishonest and known equivocators.
	// known equivocators are those the node only has eligibility proof but no hare message.
	numHonest, numDishonest, numKE int
	hCount, dhCount, keCount       int
}

func (ci *CountInfo) Add(other *CountInfo) *CountInfo {
	return &CountInfo{
		numHonest:    ci.numHonest + other.numHonest,
		numDishonest: ci.numDishonest + other.numDishonest,
		numKE:        ci.numKE + other.numKE,
		hCount:       ci.hCount + other.hCount,
		dhCount:      ci.dhCount + other.dhCount,
		keCount:      ci.keCount + other.keCount,
	}
}

func (ci *CountInfo) IncHonest(count uint16) {
	ci.numHonest++
	ci.hCount += int(count)
}

func (ci *CountInfo) IncDishonest(count uint16) {
	ci.numDishonest++
	ci.dhCount += int(count)
}

func (ci *CountInfo) IncKnownEquivocator(count uint16) {
	ci.numKE++
	ci.keCount += int(count)
}

func (ci *CountInfo) MarshalLogObject(encoder log.ObjectEncoder) error {
	encoder.AddInt("honest_count", ci.hCount)
	encoder.AddInt("num_honest", ci.numHonest)
	encoder.AddInt("dishonest_count", ci.dhCount)
	encoder.AddInt("num_dishonest", ci.numDishonest)
	encoder.AddInt("num_ke", ci.numKE)
	encoder.AddInt("ke_count", ci.keCount)
	return nil
}

func (ci *CountInfo) Meet(threshold int) bool {
	// at least one honest party with good message
	return ci.hCount > 0 && ci.hCount+ci.keCount >= threshold
}

type communication struct {
	// broker sends all gossip messages to inbox.
	inbox chan runner.MultiMsg
	// consensus process sends all malfeasance discovered during hare process
	// to this mchOut
	mchOut chan<- *types.MalfeasanceGossip
	// if the consensus process terminates, output the result to report
	report chan report
	wc     chan wcReport
}

// consensusProcess is an entity (a single participant) in the Hare protocol.
// Once started, the CP iterates through the rounds until consensus is reached or the instance is canceled.
// The output is then written to the provided TerminationReport channel.
// If the consensus process is canceled one should not expect the output to be written to the output channel.
type consensusProcess struct {
	log.Log
	State

	ctx              context.Context
	cancel           context.CancelFunc
	eg               errgroup.Group
	mu               sync.RWMutex
	layer            types.LayerID
	oracle           Rolacle // the roles oracle provider
	signer           *signing.EdSigner
	nid              types.NodeID
	nonce            *types.VRFPostIndex
	publisher        pubsub.Publisher
	comm             communication
	validator        messageValidator
	preRoundTracker  *preRoundTracker
	statusesTracker  *statusTracker
	proposalTracker  proposalTrackerProvider
	commitTracker    commitTrackerProvider
	notifyTracker    *notifyTracker
	cfg              config.Config
	pending          map[types.NodeID]*Message // buffer for early messages that are pending process
	mTracker         *msgsTracker              // tracks valid messages
	eTracker         *EligibilityTracker       // tracks eligible identities by rounds
	eligibilityCount uint16
	clock            RoundClock
	once             sync.Once
}

// newConsensusProcess creates a new consensus process instance.
func newConsensusProcess(
	ctx context.Context,
	cfg config.Config,
	layer types.LayerID,
	s *Set,
	oracle Rolacle,
	stateQuerier stateQuerier,
	signing *signing.EdSigner,
	edVerifier *signing.EdVerifier,
	nid types.NodeID,
	nonce *types.VRFPostIndex,
	p2p pubsub.Publisher,
	comm communication,
	ev roleValidator,
	clock RoundClock,
	logger log.Log,
) *consensusProcess {
	proc := &consensusProcess{
		State: State{
			round:          preRound,
			committedRound: preRound,
			value:          s.Clone(),
		},
		layer:     layer,
		oracle:    oracle,
		signer:    signing,
		nid:       nid,
		nonce:     nonce,
		publisher: p2p,
		cfg:       cfg,
		comm:      comm,
		pending:   make(map[types.NodeID]*Message, cfg.N),
		Log:       logger,
		mTracker:  newMsgsTracker(),
		eTracker:  NewEligibilityTracker(cfg.N),
		clock:     clock,
	}
	proc.ctx, proc.cancel = context.WithCancel(ctx)
	proc.preRoundTracker = newPreRoundTracker(logger.WithContext(proc.ctx).WithFields(proc.layer), comm.mchOut, proc.eTracker, cfg.N/2+1, cfg.N)
	proc.validator = newSyntaxContextValidator(signing, edVerifier, cfg.N/2+1, proc.statusValidator(), stateQuerier, ev, proc.mTracker, proc.eTracker, logger)

	return proc
}

// Returns the iteration number from a given round counter.
func inferIteration(roundCounter uint32) uint32 {
	return roundCounter / RoundsPerIteration
}

// Start the consensus process.
// It starts the PreRound round and then iterates through the rounds until consensus is reached or the instance is canceled.
// It is assumed that the inbox is set before the call to Start.
// It returns an error if Start has been called more than once or the inbox is nil.
func (proc *consensusProcess) Start() {
	proc.once.Do(func() {
		proc.eg.Go(func() error {
			proc.eventLoop()
			return nil
		})
	})
}

// ID returns the instance id.
func (proc *consensusProcess) ID() types.LayerID {
	return proc.layer
}

func (proc *consensusProcess) terminate() {
	proc.cancel()
}

func (proc *consensusProcess) Stop() {
	_ = proc.eg.Wait()
}

func (proc *consensusProcess) terminating() bool {
	select {
	case <-proc.ctx.Done():
		return true
	default:
		return false
	}
}

// runs the main loop of the protocol.
func (proc *consensusProcess) eventLoop() {
	ctx := proc.ctx
	logger := proc.WithContext(ctx).WithFields(proc.layer)
	logger.With().Info("consensus process started",
		log.Stringer("current_set", proc.value),
		log.Int("set_size", proc.value.Size()),
	)

	// check participation and send message
	proc.eg.Go(func() error {
		// check participation
		if proc.shouldParticipate(ctx) {
			// set pre-round InnerMsg and send
			builder, err := proc.initDefaultBuilder(proc.value)
			if err != nil {
				logger.With().Error("failed to init msg builder", log.Err(err))
				return nil
			}
			m := builder.SetType(pre).Sign(proc.signer).Build()
			proc.sendMessage(ctx, m)
		} else {
			logger.With().Debug("should not participate",
				log.Uint32("current_round", proc.getRound()),
			)
		}
		return nil
	})

<<<<<<< HEAD
	// endOfRound := proc.clock.AwaitEndOfRound(preRound)

	// PreRound:
	// 	for {
	// 		select {
	// 		// listen to pre-round Messages
	// 		case msg := <-proc.comm.inbox:
	// 			if hmsg, ok := msg.(*Message); ok {
	// 				proc.handleMessage(ctx, hmsg)
	// 			} else if emsg, ok := msg.(*types.HareEligibilityGossip); ok {
	// 				proc.onMalfeasance(emsg)
	// 			} else {
	// 				proc.Log.Fatal("unexpected message type")
	// 			}
	// 		case <-endOfRound:
	// 			break PreRound
	// 		case <-proc.ctx.Done():
	// 			logger.With().Info("terminating: received signal during preround",
	// 				log.Uint32("current_round", proc.getRound()))
	// 			return
	// 		}
	// 	}
	// 	logger.With().Debug("preround ended, filtering preliminary set",
	// 		log.Int("set_size", proc.value.Size()))
	// 	proc.preRoundTracker.FilterSet(proc.value)
	// 	if proc.value.Size() == 0 {
	// 		logger.Event().Warning("preround ended with empty set")
	// 	} else {
	// 		logger.With().Info("preround ended",
	// 			log.Int("set_size", proc.value.Size()))
	// 	}
	// 	proc.advanceToNextRound(ctx) // K was initialized to -1, K should be 0

	// 	// start first iteration
	// 	proc.onRoundBegin(ctx)
	// 	endOfRound = proc.clock.AwaitEndOfRound(proc.getRound())

	// 	for {
	// 		select {
	// 		case msg := <-proc.comm.inbox: // msg event
	// 			if proc.terminating() {
	// 				return
	// 			}
	// 			if hmsg, ok := msg.(*Message); ok {
	// 				proc.handleMessage(ctx, hmsg)
	// 			} else if emsg, ok := msg.(*types.HareEligibilityGossip); ok {
	// 				proc.onMalfeasance(emsg)
	// 			} else {
	// 				proc.Log.Fatal("unexpected message type")
	// 			}
	// 		case <-endOfRound: // next round event
	// 			proc.onRoundEnd(ctx)
	// 			if proc.terminating() {
	// 				return
	// 			}
	// 			proc.advanceToNextRound(ctx)

	// 			// exit if we reached the limit on number of iterations
	// 			round := proc.getRound()
	// 			if round >= uint32(proc.cfg.LimitIterations)*RoundsPerIteration {
	// 				logger.With().Warning("terminating: reached iterations limit",
	// 					log.Int("limit", proc.cfg.LimitIterations),
	// 					log.Uint32("current_round", round))
	// 				proc.report(notCompleted)
	// 				proc.terminate()
	// 				return
	// 			}
	// 			proc.onRoundBegin(ctx)
	// 			endOfRound = proc.clock.AwaitEndOfRound(round)

	//		case <-proc.ctx.Done(): // close event
	//			logger.With().Info("terminating: received signal",
	//				log.Uint32("current_round", proc.getRound()))
	//			return
	//		}
	//	}
=======
	endOfRound := proc.clock.AwaitEndOfRound(preRound)

PreRound:
	for {
		select {
		// listen to pre-round Messages
		case msg := <-proc.comm.inbox:
			if hmsg, ok := msg.(*Message); ok {
				proc.handleMessage(ctx, hmsg)
			} else if emsg, ok := msg.(*types.HareEligibilityGossip); ok {
				proc.onMalfeasance(emsg)
			} else {
				proc.Log.Fatal("unexpected message type")
			}
		case <-endOfRound:
			break PreRound
		case <-proc.ctx.Done():
			logger.With().Info("terminating: received signal during preround",
				log.Uint32("current_round", proc.getRound()))
			return
		}
	}
	logger.With().Debug("preround ended, filtering preliminary set",
		log.Int("set_size", proc.value.Size()))
	proc.preRoundTracker.FilterSet(proc.value)
	if proc.value.Size() == 0 {
		logger.Event().Warning("preround ended with empty set")
	} else {
		logger.With().Info("preround ended",
			log.Int("set_size", proc.value.Size()))
	}
	proc.reportWeakCoin()
	proc.advanceToNextRound(ctx) // K was initialized to -1, K should be 0

	// start first iteration
	proc.onRoundBegin(ctx)
	endOfRound = proc.clock.AwaitEndOfRound(proc.getRound())

	for {
		select {
		case msg := <-proc.comm.inbox: // msg event
			if proc.terminating() {
				return
			}
			if hmsg, ok := msg.(*Message); ok {
				proc.handleMessage(ctx, hmsg)
			} else if emsg, ok := msg.(*types.HareEligibilityGossip); ok {
				proc.onMalfeasance(emsg)
			} else {
				proc.Log.Fatal("unexpected message type")
			}
		case <-endOfRound: // next round event
			proc.onRoundEnd(ctx)
			if proc.terminating() {
				return
			}
			proc.advanceToNextRound(ctx)

			// exit if we reached the limit on number of iterations
			round := proc.getRound()
			if round >= uint32(proc.cfg.LimitIterations)*RoundsPerIteration {
				logger.With().Warning("terminating: reached iterations limit",
					log.Int("limit", proc.cfg.LimitIterations),
					log.Uint32("current_round", round))
				proc.report(notCompleted)
				proc.terminate()
				return
			}
			proc.onRoundBegin(ctx)
			endOfRound = proc.clock.AwaitEndOfRound(round)

		case <-proc.ctx.Done(): // close event
			logger.With().Debug("terminating: received signal",
				log.Uint32("current_round", proc.getRound()))
			return
		}
	}
>>>>>>> 52421ce9
}

// handles eligibility proof from hare gossip handler and malfeasance proof gossip handler.
func (proc *consensusProcess) onMalfeasance(msg *types.HareEligibilityGossip) {
	proc.eTracker.Track(msg.NodeID, msg.Round, msg.Eligibility.Count, false)
}

// handles a message that has arrived early.
func (proc *consensusProcess) onEarlyMessage(ctx context.Context, m *Message) {
	logger := proc.WithContext(ctx)

	if m == nil {
		logger.Error("onEarlyMessage called with nil")
		return
	}

	if m.InnerMessage == nil {
		logger.Error("onEarlyMessage called with nil inner message")
		return
	}

	if m.SmesherID == types.EmptyNodeID {
		logger.Error("onEarlyMessage called with nil pub key")
		return
	}

	if _, exist := proc.pending[m.SmesherID]; exist { // ignore, already received
		logger.With().Warning("already received message from sender",
			log.Stringer("smesher", m.SmesherID),
		)
		return
	}

	proc.pending[m.SmesherID] = m
}

// the very first step of handling a message.
func (proc *consensusProcess) handleMessage(ctx context.Context, m *Message) {
	logger := proc.WithContext(ctx).WithFields(
		log.String("msg_type", m.Type.String()),
		log.Stringer("smesher", m.SmesherID),
		log.Uint32("current_round", proc.getRound()),
		log.Uint32("msg_round", m.Round),
		proc.layer,
	)

	// Note: instanceID is already verified by the broker
	logger.Debug("consensus process received message")
	// broker already validated the eligibility of this message
	proc.eTracker.Track(m.SmesherID, m.Round, m.Eligibility.Count, true)

	// validate context
	if err := proc.validator.ContextuallyValidateMessage(ctx, m, proc.getRound()); err != nil {
		// early message, keep for later
		if errors.Is(err, errEarlyMsg) {
			logger.With().Debug("early message detected, keeping", log.Err(err))

			// validate syntax for early messages
			if !proc.validator.SyntacticallyValidateMessage(ctx, m) {
				logger.Warning("early message failed syntactic validation, discarding")
				return
			}

			proc.onEarlyMessage(ctx, m)
			return
		}

		// not an early message but also contextually invalid
		logger.With().Warning("late message failed contextual validation, discarding", log.Err(err))
		return
	}

	// validate syntax for contextually valid messages
	if !proc.validator.SyntacticallyValidateMessage(ctx, m) {
		logger.Warning("message failed syntactic validation, discarding")
		return
	}

	// warn on late pre-round msgs
	if m.Type == pre && proc.getRound() != preRound {
		logger.Warning("encountered late preround message")
	}

	// valid, continue to process msg by type
	proc.processMsg(ctx, m)
}

// process the message by its type.
func (proc *consensusProcess) processMsg(ctx context.Context, m *Message) {
	proc.WithContext(ctx).With().Debug("processing message",
		proc.layer,
		log.String("msg_type", m.Type.String()),
		log.Int("num_values", len(m.Values)),
	)

	// Report the latency since the beginning of the round
	latency := time.Since(proc.clock.RoundEnd(m.Round - 1))
	metrics.ReportMessageLatency(pubsub.HareProtocol, m.Type.String(), latency)
	switch m.Type {
	case pre:
		proc.processPreRoundMsg(ctx, m)
	case status: // end of round 1
		proc.processStatusMsg(ctx, m)
	case proposal: // end of round 2
		proc.processProposalMsg(ctx, m)
	case commit: // end of round 3
		proc.processCommitMsg(ctx, m)
	case notify: // end of round 4
		proc.processNotifyMsg(ctx, m)
	default:
		proc.WithContext(ctx).With().Warning("unknown message type",
			proc.layer,
			log.String("msg_type", m.Type.String()),
			log.Stringer("smesher", m.SmesherID),
		)
	}
}

// sends a message to the network.
// Returns true if the message is assumed to be sent, false otherwise.
func (proc *consensusProcess) sendMessage(ctx context.Context, msg *Message) bool {
	// invalid msg
	if msg == nil {
		proc.WithContext(ctx).Error("sendMessage was called with nil")
		return false
	}

	// generate a new requestID for this message
	ctx = log.WithNewRequestID(ctx,
		proc.layer,
		log.Uint32("msg_round", msg.Round),
		log.String("msg_type", msg.Type.String()),
		log.Int("eligibility_count", int(msg.Eligibility.Count)),
		log.String("current_set", proc.value.String()),
		log.Uint32("current_round", proc.getRound()),
	)
	logger := proc.WithContext(ctx)

	if err := proc.publisher.Publish(ctx, pubsub.HareProtocol, msg.Bytes()); err != nil {
		logger.With().Error("failed to broadcast round message", log.Err(err))
		return false
	}

	logger.Debug("should participate: message sent")
	return true
}

// logic of the end of a round by the round type.
func (proc *consensusProcess) onRoundEnd(ctx context.Context) {
	logger := proc.WithContext(ctx).WithFields(
		log.Uint32("current_round", proc.getRound()),
		proc.layer)
	logger.Debug("end of round")

	// reset trackers
	switch proc.currentRound() {
	case statusRound:
		proc.endOfStatusRound()
	case proposalRound:
		s := proc.proposalTracker.ProposedSet()
		sStr := "nil"
		if s != nil {
			sStr = s.String()
		}
		logger.Event().Debug("proposal round ended",
			log.Int("set_size", proc.value.Size()),
			log.String("proposed_set", sStr),
			log.Bool("is_conflicting", proc.proposalTracker.IsConflicting()))
	case commitRound:
		logger.With().Debug("commit round ended", log.Int("set_size", proc.value.Size()))
	}
}

// advances the state to the next round.
func (proc *consensusProcess) advanceToNextRound(ctx context.Context) {
	newRound := proc.addToRound(1)
	if newRound >= RoundsPerIteration && newRound%RoundsPerIteration == 0 {
		proc.WithContext(ctx).Event().Warning("starting new iteration",
			log.Uint32("iteration", inferIteration(newRound)),
			log.Uint32("current_round", newRound),
			proc.layer)
	}
}

func (proc *consensusProcess) beginStatusRound(ctx context.Context) {
	proc.statusesTracker = newStatusTracker(
		proc.Log.WithContext(proc.ctx).WithFields(proc.layer),
		proc.getRound(),
		proc.comm.mchOut,
		proc.eTracker,
		proc.cfg.N/2+1,
		proc.cfg.N)

	// check participation
	if !proc.shouldParticipate(ctx) {
		return
	}

	b, err := proc.initDefaultBuilder(proc.value)
	if err != nil {
		proc.WithContext(ctx).With().Error("failed to init msg builder", proc.layer, log.Err(err))
		return
	}
	statusMsg := b.SetType(status).Sign(proc.signer).Build()
	proc.sendMessage(ctx, statusMsg)
}

func (proc *consensusProcess) beginProposalRound(ctx context.Context) {
	proc.proposalTracker = newProposalTracker(
		proc.Log.WithContext(proc.ctx).WithFields(proc.layer),
		proc.comm.mchOut,
		proc.eTracker)

	// done with building proposal, reset statuses tracking
	defer func() { proc.statusesTracker = nil }()

	if proc.statusesTracker.IsSVPReady() && proc.shouldParticipate(ctx) {
		builder, err := proc.initDefaultBuilder(proc.statusesTracker.ProposalSet(defaultSetSize))
		if err != nil {
			proc.WithContext(ctx).With().Error("failed to init msg builder", proc.layer, log.Err(err))
			return
		}
		svp := proc.statusesTracker.BuildSVP()
		if svp != nil {
			proposalMsg := builder.SetType(proposal).SetSVP(svp).Sign(proc.signer).Build()
			proc.sendMessage(ctx, proposalMsg)
		} else {
			proc.WithContext(ctx).With().Error("failed to build SVP", proc.layer)
		}
	}
}

func (proc *consensusProcess) beginCommitRound(ctx context.Context) {
	proposedSet := proc.proposalTracker.ProposedSet()

	// proposedSet may be nil, in such case the tracker will ignore Messages
	proc.commitTracker = newCommitTracker(
		proc.Log.WithContext(proc.ctx).WithFields(proc.layer),
		proc.getRound(),
		proc.comm.mchOut,
		proc.eTracker,
		proc.cfg.N/2+1,
		proc.cfg.N,
		proposedSet)

	if proposedSet == nil {
		return
	}

	// check participation
	if !proc.shouldParticipate(ctx) {
		return
	}

	builder, err := proc.initDefaultBuilder(proposedSet)
	if err != nil {
		proc.WithContext(ctx).With().Error("failed to init msg builder", proc.layer, log.Err(err))
		return
	}
	builder = builder.SetType(commit).Sign(proc.signer)
	commitMsg := builder.Build()
	proc.sendMessage(ctx, commitMsg)
}

func (proc *consensusProcess) beginNotifyRound(ctx context.Context) {
	logger := proc.WithContext(ctx).WithFields(proc.layer)
	proc.notifyTracker = newNotifyTracker(
		proc.Log.WithContext(proc.ctx).WithFields(proc.layer),
		proc.getRound(),
		proc.comm.mchOut,
		proc.eTracker,
		proc.cfg.N,
	)

	// release proposal & commit trackers
	defer func() {
		proc.commitTracker = nil
		proc.proposalTracker = nil
	}()

	if proc.proposalTracker.IsConflicting() {
		logger.Warning("begin notify round: proposal is conflicting")
		return
	}

	if !proc.commitTracker.HasEnoughCommits() {
		logger.With().Warning("begin notify round: not enough commits",
			log.Int("expected", proc.cfg.N/2+1),
			log.Object("actual", proc.commitTracker.CommitCount()))
		return
	}

	cert := proc.commitTracker.BuildCertificate()
	if cert == nil {
		logger.Error("failed to build certificate at begin notify round")
		return
	}

	s := proc.proposalTracker.ProposedSet()
	if s == nil {
		// it's possible we received a late conflicting proposal
		logger.Error("failed to get proposal set at begin notify round")
		return
	}

	// update set & matching certificate
	proc.value = s
	proc.certificate = cert

	// check participation
	if !proc.shouldParticipate(ctx) {
		return
	}

	// build & send notify message
	builder, err := proc.initDefaultBuilder(proc.value)
	if err != nil {
		logger.With().Error("failed to init msg builder", proc.layer, log.Err(err))
		return
	}

	builder = builder.SetType(notify).SetCertificate(proc.certificate).Sign(proc.signer)
	notifyMsg := builder.Build()
	logger.With().Debug("sending notify message", notifyMsg)
	proc.sendMessage(ctx, notifyMsg)
}

// passes all pending messages to the inbox of the process so they will be handled.
// func (proc *consensusProcess) handlePending(pending map[types.NodeID]*Message) {
// 	for _, m := range pending {
// 		select {
// 		case <-proc.ctx.Done():
// 			return
// 		case proc.comm.inbox <- m:
// 		}
// 	}
// }

// runs the logic of the beginning of a round by its type
// pending messages are passed for handling.
func (proc *consensusProcess) onRoundBegin(ctx context.Context) {
	// reset trackers
	switch proc.currentRound() {
	case statusRound:
		proc.beginStatusRound(ctx)
	case proposalRound:
		proc.beginProposalRound(ctx)
	case commitRound:
		proc.beginCommitRound(ctx)
	case notifyRound:
		proc.beginNotifyRound(ctx)
	default:
		proc.Fatal(fmt.Sprintf("current round out of bounds. Expected: 0-3, Found: %v", proc.currentRound()))
	}

	if len(proc.pending) == 0 { // no pending messages
		return
	}

	// handle pending messages
	pendingProcess := proc.pending
	proc.pending = make(map[types.NodeID]*Message, proc.cfg.N)
	proc.eg.Go(func() error {
		proc.handlePending(pendingProcess)
		return nil
	})
}

// init a new message builder with the current state (s, k, ki) for this instance.
func (proc *consensusProcess) initDefaultBuilder(s *Set) (*messageBuilder, error) {
	if proc.nonce == nil {
		proc.Log.Fatal("initDefaultBuilder: missing vrf nonce")
	}
	builder := newMessageBuilder().SetLayer(proc.layer)
	builder = builder.SetRoundCounter(proc.getRound()).SetCommittedRound(proc.committedRound).SetValues(s)
	proof, err := proc.oracle.Proof(context.TODO(), *proc.nonce, proc.layer, proc.getRound())
	if err != nil {
		return nil, fmt.Errorf("init default builder: %w", err)
	}
	builder.SetRoleProof(proof)
	builder.SetEligibilityCount(proc.getEligibilityCount())
	return builder, nil
}

func (proc *consensusProcess) processPreRoundMsg(ctx context.Context, msg *Message) {
	proc.preRoundTracker.OnPreRound(ctx, msg)
}

func (proc *consensusProcess) processStatusMsg(ctx context.Context, msg *Message) {
	// record status
	proc.statusesTracker.RecordStatus(ctx, msg)
}

func (proc *consensusProcess) processProposalMsg(ctx context.Context, msg *Message) {
	currRnd := proc.currentRound()

	if currRnd == proposalRound { // regular proposal
		proc.proposalTracker.OnProposal(ctx, msg)
	} else if currRnd == commitRound { // late proposal
		proc.proposalTracker.OnLateProposal(ctx, msg)
	} else {
		proc.WithContext(ctx).With().Warning("received proposal message for processing in an invalid context",
			log.Uint32("current_round", proc.getRound()),
			log.Uint32("msg_round", msg.Round))
	}
}

func (proc *consensusProcess) processCommitMsg(ctx context.Context, msg *Message) {
	proc.mTracker.Track(msg) // a commit msg passed for processing is assumed to be valid
	proc.commitTracker.OnCommit(ctx, msg)
}

func (proc *consensusProcess) processNotifyMsg(ctx context.Context, msg *Message) {
	if proc.notifyTracker == nil {
		proc.WithContext(ctx).Error("notify tracker is nil")
		return
	}

	s := NewSet(msg.Values)

	if ignored := proc.notifyTracker.OnNotify(ctx, msg); ignored {
		proc.WithContext(ctx).With().Warning("ignoring notification",
			log.Stringer("smesher", msg.SmesherID),
		)
		return
	}

	if proc.currentRound() == notifyRound { // not necessary to update otherwise
		// we assume that this expression was checked before
		if msg.Cert.AggMsgs.Messages[0].Round >= proc.committedRound { // update state iff K >= Ki
			proc.value = s
			proc.certificate = msg.Cert
			proc.committedRound = msg.CommittedRound
		}
	}

	threshold := proc.cfg.N/2 + 1
	notifyCount := proc.notifyTracker.NotificationsCount(s)
	if notifyCount == nil {
		proc.WithContext(ctx).Fatal("unexpected count")
	}
	if !notifyCount.Meet(threshold) { // not enough
		proc.WithContext(ctx).With().Debug("not enough notifications for termination",
			log.String("current_set", proc.value.String()),
			log.Uint32("current_round", proc.getRound()),
			proc.layer,
			log.Int("expected", threshold),
			log.Object("actual", notifyCount))
		return
	}

	// enough notifications, should terminate
	proc.value = s // update to the agreed set
	proc.WithContext(ctx).Event().Info("consensus process terminated",
		log.String("current_set", proc.value.String()),
		log.Uint32("current_round", proc.getRound()),
		proc.layer,
		log.Object("notify_count", notifyCount),
		log.Int("set_size", proc.value.Size()))
	proc.report(completed)
	numIterations.Observe(float64(proc.getRound()))
	proc.terminate()
}

func (proc *consensusProcess) currentRound() uint32 {
	return proc.getRound() % RoundsPerIteration
}

// returns a function to validate status messages.
func (proc *consensusProcess) statusValidator() func(m *Message) bool {
	validate := func(m *Message) bool {
		s := NewSet(m.Values)
		if m.CommittedRound == preRound { // no certificates, validate by pre-round msgs
			if proc.preRoundTracker.CanProveSet(s) { // can prove s
				return true
			}
		} else if proc.notifyTracker.HasCertificate(m.CommittedRound, s) { // can prove s
			// if CommittedRound (Ki) >= 0, we should have received a certificate for that set
			return true
		}
		return false
	}

	return validate
}

func (proc *consensusProcess) endOfStatusRound() {
	// validate and track wrapper for validation func
	valid := proc.statusValidator()
	vtFunc := func(m *Message) bool {
		if valid(m) {
			proc.mTracker.Track(m)
			return true
		}

		return false
	}

	// assumption: AnalyzeStatusMessages calls vtFunc for every recorded status message
	before := time.Now()
	proc.statusesTracker.AnalyzeStatusMessages(vtFunc)
	proc.Event().Debug("status round ended",
		log.Bool("is_svp_ready", proc.statusesTracker.IsSVPReady()),
		proc.layer,
		log.Int("set_size", proc.value.Size()),
		log.String("analyze_duration", time.Since(before).String()))
}

// checks if we should participate in the current round
// returns true if we should participate, false otherwise.
func (proc *consensusProcess) shouldParticipate(ctx context.Context) bool {
	logger := proc.WithContext(ctx).WithFields(
		log.Uint32("current_round", proc.getRound()),
		proc.layer)

	if proc.nonce == nil {
		logger.Debug("should not participate: identity missing vrf nonce")
		return false
	}

	// query if identity is active
	res, err := proc.oracle.IsIdentityActiveOnConsensusView(ctx, proc.signer.NodeID(), proc.layer)
	if err != nil {
		logger.With().Error("failed to check own identity for activeness", log.Err(err))
		return false
	}

	if !res {
		logger.Debug("should not participate: identity is not active")
		return false
	}

	currentRole := proc.currentRole(ctx)
	if currentRole == passive {
		logger.Debug("should not participate: passive")
		return false
	}

	eligibilityCount := proc.getEligibilityCount()

	// should participate
	logger.With().Debug("should participate",
		log.Bool("leader", currentRole == leader),
		log.Uint32("eligibility_count", uint32(eligibilityCount)),
	)
	return true
}

// Returns the role matching the current round if eligible for this round, false otherwise.
func (proc *consensusProcess) currentRole(ctx context.Context) role {
	logger := proc.WithContext(ctx).WithFields(proc.layer)
	if proc.nonce == nil {
		logger.Fatal("currentRole: missing vrf nonce")
	}
	proof, err := proc.oracle.Proof(ctx, *proc.nonce, proc.layer, proc.getRound())
	if err != nil {
		logger.With().Error("failed to get eligibility proof from oracle", log.Err(err))
		return passive
	}

	k := proc.getRound()

	size := expectedCommitteeSize(k, proc.cfg.N, proc.cfg.ExpectedLeaders)
	eligibilityCount, err := proc.oracle.CalcEligibility(ctx, proc.layer, k, size, proc.nid, *proc.nonce, proof)
	if err != nil {
		logger.With().Error("failed to check eligibility", log.Err(err))
		return passive
	}

	proc.setEligibilityCount(eligibilityCount)

	if eligibilityCount > 0 { // eligible
		if proc.currentRound() == proposalRound {
			return leader
		}
		return active
	}

	return passive
}

func (proc *consensusProcess) getEligibilityCount() uint16 {
	proc.mu.RLock()
	defer proc.mu.RUnlock()
	return proc.eligibilityCount
}

func (proc *consensusProcess) setEligibilityCount(count uint16) {
	proc.mu.Lock()
	defer proc.mu.Unlock()
	proc.eligibilityCount = count
}

func (proc *consensusProcess) getRound() uint32 {
	return atomic.LoadUint32(&proc.round)
}

func (proc *consensusProcess) setRound(value uint32) {
	atomic.StoreUint32(&proc.round, value)
}

func (proc *consensusProcess) addToRound(value uint32) (new uint32) {
	return atomic.AddUint32(&proc.round, value)
}

// Returns the expected committee size for the given round assuming maxExpActives is the default size.
func expectedCommitteeSize(round uint32, maxExpActive, expLeaders int) int {
	if round%RoundsPerIteration == proposalRound {
		return expLeaders // expected number of leaders
	}

	// N actives in any other case
	return maxExpActive
}<|MERGE_RESOLUTION|>--- conflicted
+++ resolved
@@ -304,84 +304,6 @@
 		return nil
 	})
 
-<<<<<<< HEAD
-	// endOfRound := proc.clock.AwaitEndOfRound(preRound)
-
-	// PreRound:
-	// 	for {
-	// 		select {
-	// 		// listen to pre-round Messages
-	// 		case msg := <-proc.comm.inbox:
-	// 			if hmsg, ok := msg.(*Message); ok {
-	// 				proc.handleMessage(ctx, hmsg)
-	// 			} else if emsg, ok := msg.(*types.HareEligibilityGossip); ok {
-	// 				proc.onMalfeasance(emsg)
-	// 			} else {
-	// 				proc.Log.Fatal("unexpected message type")
-	// 			}
-	// 		case <-endOfRound:
-	// 			break PreRound
-	// 		case <-proc.ctx.Done():
-	// 			logger.With().Info("terminating: received signal during preround",
-	// 				log.Uint32("current_round", proc.getRound()))
-	// 			return
-	// 		}
-	// 	}
-	// 	logger.With().Debug("preround ended, filtering preliminary set",
-	// 		log.Int("set_size", proc.value.Size()))
-	// 	proc.preRoundTracker.FilterSet(proc.value)
-	// 	if proc.value.Size() == 0 {
-	// 		logger.Event().Warning("preround ended with empty set")
-	// 	} else {
-	// 		logger.With().Info("preround ended",
-	// 			log.Int("set_size", proc.value.Size()))
-	// 	}
-	// 	proc.advanceToNextRound(ctx) // K was initialized to -1, K should be 0
-
-	// 	// start first iteration
-	// 	proc.onRoundBegin(ctx)
-	// 	endOfRound = proc.clock.AwaitEndOfRound(proc.getRound())
-
-	// 	for {
-	// 		select {
-	// 		case msg := <-proc.comm.inbox: // msg event
-	// 			if proc.terminating() {
-	// 				return
-	// 			}
-	// 			if hmsg, ok := msg.(*Message); ok {
-	// 				proc.handleMessage(ctx, hmsg)
-	// 			} else if emsg, ok := msg.(*types.HareEligibilityGossip); ok {
-	// 				proc.onMalfeasance(emsg)
-	// 			} else {
-	// 				proc.Log.Fatal("unexpected message type")
-	// 			}
-	// 		case <-endOfRound: // next round event
-	// 			proc.onRoundEnd(ctx)
-	// 			if proc.terminating() {
-	// 				return
-	// 			}
-	// 			proc.advanceToNextRound(ctx)
-
-	// 			// exit if we reached the limit on number of iterations
-	// 			round := proc.getRound()
-	// 			if round >= uint32(proc.cfg.LimitIterations)*RoundsPerIteration {
-	// 				logger.With().Warning("terminating: reached iterations limit",
-	// 					log.Int("limit", proc.cfg.LimitIterations),
-	// 					log.Uint32("current_round", round))
-	// 				proc.report(notCompleted)
-	// 				proc.terminate()
-	// 				return
-	// 			}
-	// 			proc.onRoundBegin(ctx)
-	// 			endOfRound = proc.clock.AwaitEndOfRound(round)
-
-	//		case <-proc.ctx.Done(): // close event
-	//			logger.With().Info("terminating: received signal",
-	//				log.Uint32("current_round", proc.getRound()))
-	//			return
-	//		}
-	//	}
-=======
 	endOfRound := proc.clock.AwaitEndOfRound(preRound)
 
 PreRound:
@@ -459,7 +381,6 @@
 			return
 		}
 	}
->>>>>>> 52421ce9
 }
 
 // handles eligibility proof from hare gossip handler and malfeasance proof gossip handler.
@@ -787,16 +708,16 @@
 	proc.sendMessage(ctx, notifyMsg)
 }
 
-// passes all pending messages to the inbox of the process so they will be handled.
-// func (proc *consensusProcess) handlePending(pending map[types.NodeID]*Message) {
-// 	for _, m := range pending {
-// 		select {
-// 		case <-proc.ctx.Done():
-// 			return
-// 		case proc.comm.inbox <- m:
-// 		}
-// 	}
-// }
+passes all pending messages to the inbox of the process so they will be handled.
+func (proc *consensusProcess) handlePending(pending map[types.NodeID]*Message) {
+	for _, m := range pending {
+		select {
+		case <-proc.ctx.Done():
+			return
+		case proc.comm.inbox <- m:
+		}
+	}
+}
 
 // runs the logic of the beginning of a round by its type
 // pending messages are passed for handling.
