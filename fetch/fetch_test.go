package fetch

import (
	"context"
	"fmt"
	"testing"
	"time"

	"github.com/spacemeshos/go-spacemesh/common/types"
	"github.com/spacemeshos/go-spacemesh/database"
	"github.com/spacemeshos/go-spacemesh/log/logtest"
	"github.com/spacemeshos/go-spacemesh/p2p/p2pcrypto"
	"github.com/spacemeshos/go-spacemesh/p2p/peers"
	"github.com/spacemeshos/go-spacemesh/p2p/server"
	"github.com/spacemeshos/go-spacemesh/p2p/service"
	"github.com/spacemeshos/go-spacemesh/priorityq"
	"github.com/spacemeshos/go-spacemesh/rand"
	"github.com/stretchr/testify/assert"
)

func randomHash() (hash types.Hash32) {
	hash.SetBytes([]byte(rand.String(32)))
	return
}

type mockNet struct {
	SendCalled      map[types.Hash32]int
	TotalBatchCalls int
	ReturnError     bool
	Responses       map[types.Hash32]responseMessage
	AckChannel      chan struct{}
	AsyncChannel    chan struct{}
}

func (m mockNet) Close() {
}

<<<<<<< HEAD
func (m mockNet) RegisterBytesMsgHandler(_ server.MessageType, reqHandler func(context.Context, []byte) []byte) {
=======
func (m mockNet) RegisterBytesMsgHandler(msgType server.MessageType, reqHandler func(context.Context, []byte) ([]byte, error)) {
>>>>>>> 07f9602c
}

func (m mockNet) Start(context.Context) error {
	return nil
}

func (m mockNet) RegisterGossipProtocol(protocol string, prio priorityq.Priority) chan service.GossipMessage {
	return nil
}

func (m mockNet) RegisterDirectProtocol(protocol string) chan service.DirectMessage {
	return nil
}

func (m mockNet) GossipReady() <-chan struct{} {
	c := make(chan struct{})
	close(c)
	return c
}

func (m mockNet) SubscribePeerEvents() (new chan p2pcrypto.PublicKey, del chan p2pcrypto.PublicKey) {
	return nil, nil
}

func (m mockNet) Broadcast(_ context.Context, protocol string, payload []byte) error {
	return nil
}

func (m mockNet) Shutdown() {
}

func (m mockNet) RegisterDirectProtocolWithChannel(protocol string, ingressChannel chan service.DirectMessage) chan service.DirectMessage {
	return nil
}

func (m mockNet) SendWrappedMessage(_ context.Context, nodeID p2pcrypto.PublicKey, protocol string, payload *service.DataMsgWrapper) error {
	return nil
}

func (m mockNet) PeerCount() uint64 {
	return 1
}

func (m mockNet) GetPeers() []peers.Peer {
	_, pub1, _ := p2pcrypto.GenerateKeyPair()
	return []peers.Peer{pub1}
}

func (m *mockNet) SendRequest(_ context.Context, msgType server.MessageType, payload []byte, address p2pcrypto.PublicKey, resHandler func(msg []byte), failHandler func(err error)) error {
	m.TotalBatchCalls++
	if m.ReturnError {
		if m.AckChannel != nil {
			m.AckChannel <- struct{}{}
		}
		return fmt.Errorf("mock error")
	}
	var r requestBatch
	err := types.BytesToInterface(payload, &r)
	if err != nil {
		panic("invalid message")
	}

	var res responseBatch
	for _, req := range r.Requests {
		m.SendCalled[req.Hash]++
		if r, ok := m.Responses[req.Hash]; ok {
			res.Responses = append(res.Responses, r)
		}
	}
	res.ID = r.ID
	bts, _ := types.InterfaceToBytes(res)
	if m.AsyncChannel != nil {
		go func(data []byte) {
			<-m.AsyncChannel
			resHandler(data)
		}(bts)
	} else {
		resHandler(bts)
	}

	if m.AckChannel != nil {
		m.AckChannel <- struct{}{}
	}
	return nil
}

var _ service.Service = (*mockNet)(nil)

func defaultFetch(tb testing.TB) (*Fetch, *mockNet) {
	cfg := Config{
		2000, // make sure we never hit the batch timeout
		3,
		3,
		3,
		3,
	}

	mckNet := &mockNet{
		SendCalled: make(map[types.Hash32]int),
		Responses:  make(map[types.Hash32]responseMessage),
	}
	lg := logtest.New(tb)
	f := NewFetch(context.TODO(), cfg, mckNet, lg)
	f.net = mckNet
	f.AddDB("db", database.NewMemDatabase())
	f.AddDB("db2", database.NewMemDatabase())

	return f, mckNet
}

func customFetch(tb testing.TB, cfg Config) (*Fetch, *mockNet) {
	mckNet := &mockNet{
		SendCalled: make(map[types.Hash32]int),
		Responses:  make(map[types.Hash32]responseMessage),
	}
	lg := logtest.New(tb)
	f := NewFetch(context.TODO(), cfg, mckNet, lg)
	f.net = mckNet
	f.AddDB("db", database.NewMemDatabase())
	return f, mckNet
}

func TestFetch_GetHash(t *testing.T) {
	f, _ := defaultFetch(t)
	defer f.Stop()
	f.Start()
	h1 := randomHash()
	hint := Hint("db")
	hint2 := Hint("db2")

	//test hash aggregation
	f.GetHash(h1, hint, false)
	f.GetHash(h1, hint, false)

	h2 := randomHash()
	f.GetHash(h2, hint2, false)

	// test aggregation by hint
	f.activeReqM.RLock()
	assert.Equal(t, 2, len(f.activeRequests[h1]))
	f.activeReqM.RUnlock()
}

func TestFetch_requestHashBatchFromPeers_AggregateAndValidate(t *testing.T) {
	h1 := randomHash()
	f, net := defaultFetch(t)

	// set response mock
	res := responseMessage{
		Hash: h1,
		Data: []byte("a"),
	}
	net.Responses[h1] = res

	hint := Hint("db")
	request1 := request{
		hash:                 h1,
		priority:             0,
		validateResponseHash: false,
		hint:                 hint,
		returnChan:           make(chan HashDataPromiseResult, 6),
	}

	f.activeRequests[h1] = []*request{&request1, &request1, &request1}
	f.requestHashBatchFromPeers()

	// test aggregation of messages before calling fetch from peer
	assert.Equal(t, 1, net.SendCalled[h1])

	// test incorrect hash fail
	request1.validateResponseHash = true
	f.activeRequests[h1] = []*request{&request1, &request1, &request1}
	f.requestHashBatchFromPeers()

	close(request1.returnChan)
	okCount, notOk := 0, 0
	for x := range request1.returnChan {
		if x.Err != nil {
			notOk++
		} else {
			okCount++
		}
	}
	assert.Equal(t, 2, net.SendCalled[h1])
	assert.Equal(t, 3, notOk)
	assert.Equal(t, 3, okCount)
}

func TestFetch_requestHashBatchFromPeers_NoDuplicates(t *testing.T) {
	h1 := randomHash()
	f, net := defaultFetch(t)

	// set response mock
	res := responseMessage{
		Hash: h1,
		Data: []byte("a"),
	}
	net.Responses[h1] = res
	net.AsyncChannel = make(chan struct{})

	hint := Hint("db")
	request1 := request{
		hash:                 h1,
		priority:             0,
		validateResponseHash: false,
		hint:                 hint,
		returnChan:           make(chan HashDataPromiseResult, 3),
	}

	f.activeRequests[h1] = []*request{&request1, &request1, &request1}
	f.requestHashBatchFromPeers()
	f.requestHashBatchFromPeers()
	assert.Equal(t, 1, net.SendCalled[h1])
	close(net.AsyncChannel)
}

func TestFetch_GetHash_StartStopSanity(t *testing.T) {
	f, _ := defaultFetch(t)
	f.Start()
	f.Stop()
}

func TestFetch_GetHash_failNetwork(t *testing.T) {
	h1 := randomHash()
	f, net := defaultFetch(t)

	// set response mock
	bts := responseMessage{
		Hash: h1,
		Data: []byte("a"),
	}
	net.Responses[h1] = bts

	net.ReturnError = true

	hint := Hint("db")
	request1 := request{
		hash:                 h1,
		priority:             0,
		validateResponseHash: false,
		hint:                 hint,
		returnChan:           make(chan HashDataPromiseResult, f.cfg.MaxRetriesForPeer),
	}
	f.activeRequests[h1] = []*request{&request1, &request1, &request1}
	f.requestHashBatchFromPeers()

	// test aggregation of messages before calling fetch from peer
	assert.Equal(t, 3, len(request1.returnChan))
	assert.Equal(t, 0, net.SendCalled[h1])
}

func TestFetch_Loop_BatchRequestMax(t *testing.T) {
	h1 := randomHash()
	h2 := randomHash()
	h3 := randomHash()
	f, net := customFetch(t, Config{
		BatchTimeout:      1,
		MaxRetriesForPeer: 2,
		BatchSize:         2,
	})

	// set response mock
	bts := responseMessage{
		Hash: h1,
		Data: []byte("a"),
	}
	bts2 := responseMessage{
		Hash: h2,
		Data: []byte("a"),
	}
	bts3 := responseMessage{
		Hash: h3,
		Data: []byte("a"),
	}
	net.Responses[h1] = bts
	net.Responses[h2] = bts2
	net.Responses[h3] = bts3
	net.AckChannel = make(chan struct{})

	hint := Hint("db")

	defer f.Stop()
	f.Start()
	//test hash aggregation
	r1 := f.GetHash(h1, hint, false)
	r2 := f.GetHash(h2, hint, false)
	r3 := f.GetHash(h3, hint, false)

	//since we have a batch of 2 we should call send twice - of not we should fail
	select {
	case <-net.AckChannel:
		break
	case <-time.After(2 * time.Second):
		assert.Fail(t, "timeout getting")
	}

	select {
	case <-net.AckChannel:
		break
	case <-time.After(2 * time.Second):
		assert.Fail(t, "timeout getting")
	}

	responses := []chan HashDataPromiseResult{r1, r2, r3}
	for _, res := range responses {
		select {
		case data := <-res:
			assert.NoError(t, data.Err)
		case <-time.After(1 * time.Second):
			assert.Fail(t, "timeout getting")
		}
	}

	// test aggregation of messages before calling fetch from peer
	assert.Equal(t, 1, net.SendCalled[h1])
	assert.Equal(t, 1, net.SendCalled[h2])
	assert.Equal(t, 1, net.SendCalled[h3])
	assert.Equal(t, 2, net.TotalBatchCalls)
}

func makeRequest(h types.Hash32, p priority, hint Hint) *request {
	return &request{
		hash:                 h,
		priority:             p,
		validateResponseHash: false,
		hint:                 hint,
		returnChan:           make(chan HashDataPromiseResult, 1),
	}
}

func TestFetch_handleNewRequest_MultipleReqsForSameHashHighPriority(t *testing.T) {
	hint := Hint("db")
	hash1 := randomHash()
	req1 := makeRequest(hash1, High, hint)
	req2 := makeRequest(hash1, High, hint)
	hash3 := randomHash()
	req3 := makeRequest(hash3, High, hint)
	req4 := makeRequest(hash3, Low, hint)
	req5 := makeRequest(hash3, High, hint)
	f, net := customFetch(t, Config{
		BatchTimeout:      1,
		MaxRetriesForPeer: 2,
		BatchSize:         2,
	})

	// set response
	resp1 := responseMessage{
		Hash: hash1,
		Data: []byte("a"),
	}
	resp3 := responseMessage{
		Hash: hash3,
		Data: []byte("d"),
	}
	net.Responses[hash1] = resp1
	net.Responses[req3.hash] = resp3
	net.AckChannel = make(chan struct{}, 2)
	net.AsyncChannel = make(chan struct{}, 2)

	// req1 is high priority and will cause a send right away
	assert.True(t, f.handleNewRequest(req1))
	select {
	case <-net.AckChannel:
		break
	case <-time.After(2 * time.Second):
		assert.Fail(t, "timeout sending req1")
	}
	assert.Equal(t, 1, net.SendCalled[hash1])
	// each high priority request should cause a send immediately, but because req1 has not received response yet
	// req2 will not cause another send and will be notified after req1 receives a response.
	assert.False(t, f.handleNewRequest(req2))
	assert.Equal(t, 1, net.SendCalled[hash1])

	// req3 is high priority and has a different hash. it causes a send right away
	assert.True(t, f.handleNewRequest(req3))
	select {
	case <-net.AckChannel:
		break
	case <-time.After(2 * time.Second):
		assert.Fail(t, "timeout sending req3")
	}
	assert.Equal(t, 1, net.SendCalled[req3.hash])

	// req4 is the same hash as req3. it won't cause a send
	assert.False(t, f.handleNewRequest(req4))
	assert.Equal(t, 1, net.SendCalled[req3.hash])

	// req5 is high priority, but has the same hash as req3h. it won't cause a send either
	assert.False(t, f.handleNewRequest(req5))
	assert.Equal(t, 1, net.SendCalled[req3.hash])

	// let both hashes receives response
	net.AsyncChannel <- struct{}{}
	net.AsyncChannel <- struct{}{}

	for i, req := range []*request{req1, req2, req3, req4, req5} {
		select {
		case resp := <-req.returnChan:
			if i < 2 {
				assert.Equal(t, resp1.Data, resp.Data)
			} else {
				assert.Equal(t, resp3.Data, resp.Data)
			}
			break
		case <-time.After(2 * time.Second):
			assert.Fail(t, "timeout getting resp for %v", req)
		}

	}
	assert.Equal(t, 2, net.TotalBatchCalls)
}

func TestFetch_GetRandomPeer(t *testing.T) {
	myPeers := make([]peers.Peer, 1000)
	for i := 0; i < len(myPeers); i++ {
		_, pub, _ := p2pcrypto.GenerateKeyPair()
		myPeers[i] = pub
	}
	allTheSame := true
	for i := 0; i < 20; i++ {
		if GetRandomPeer(myPeers) != GetRandomPeer(myPeers) {
			allTheSame = false
		}
	}
	assert.False(t, allTheSame)
}<|MERGE_RESOLUTION|>--- conflicted
+++ resolved
@@ -35,11 +35,7 @@
 func (m mockNet) Close() {
 }
 
-<<<<<<< HEAD
-func (m mockNet) RegisterBytesMsgHandler(_ server.MessageType, reqHandler func(context.Context, []byte) []byte) {
-=======
 func (m mockNet) RegisterBytesMsgHandler(msgType server.MessageType, reqHandler func(context.Context, []byte) ([]byte, error)) {
->>>>>>> 07f9602c
 }
 
 func (m mockNet) Start(context.Context) error {
