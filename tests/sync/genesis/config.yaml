namespace: ''

config_map_name: conf

script_on_exit: '' # Uncomment this to save logs './k8s/log-client-pods.sh'

genesis_delta: 100
gossip_delay: 300
single_pod_ready_time_out: 60
deployment_ready_time_out: 180
config_path: '../config.toml'

bootstrap:
  image: 'spacemeshos/go-spacemesh:develop'
  command: '/bin/go-harness'
  replicas: 1
  args:
<<<<<<< HEAD
    randcon: '8'
    hare-committee-size: '800'
    hare-max-adversaries: '399'
=======
    randcon: '4' # Set to 4 instead of 8 because inbound peers are not allowed to be outbound.
    hare-committee-size: '10'
    hare-max-adversaries: '5'
>>>>>>> 63739309
    hare-round-duration-sec: '10'
    hare-exp-leaders: '3'
    layer-duration-sec: '50'
    layer-average-size: '100'
    hare-wakeup-delta: '20'
    layers-per-epoch: '3'
    coinbase: '0x4321'
    eligibility-confidence-param: '6'
    eligibility-epoch-offset: '0'
    post-space: '1024'
    genesis-total-weight: '10240'
    sync-request-timeout: '5000'
    hdist: '5'
    executable-path: '/bin/go-spacemesh'
client:
  image: 'spacemeshos/go-spacemesh:develop'
  command: '/bin/go-harness'
  replicas: 9
  args:
<<<<<<< HEAD
    randcon: '8'
    hare-committee-size: '800'
    hare-max-adversaries: '399'
=======
    randcon: '4' # Set to 4 instead of 8 because inbound peers are not allowed to be outbound.
    hare-committee-size: '10'
    hare-max-adversaries: '5'
>>>>>>> 63739309
    hare-round-duration-sec: '10'
    hare-exp-leaders: '3'
    layer-duration-sec: '50'
    layer-average-size: '100'
    hare-wakeup-delta: '20'
    layers-per-epoch: '3'
    coinbase: '0x4321'
    eligibility-confidence-param: '6'
    eligibility-epoch-offset: '0'
    post-space: '1024'
    genesis-total-weight: '10240'
    sync-request-timeout: '5000'
    hdist: '5'
    executable-path: '/bin/go-spacemesh'
elastic:
  host: elastic.spacemesh.io
  port: 9200
  username: spacemesh<|MERGE_RESOLUTION|>--- conflicted
+++ resolved
@@ -15,15 +15,9 @@
   command: '/bin/go-harness'
   replicas: 1
   args:
-<<<<<<< HEAD
-    randcon: '8'
+    randcon: '4' # Set to 4 instead of 8 because inbound peers are not allowed to be outbound.
     hare-committee-size: '800'
     hare-max-adversaries: '399'
-=======
-    randcon: '4' # Set to 4 instead of 8 because inbound peers are not allowed to be outbound.
-    hare-committee-size: '10'
-    hare-max-adversaries: '5'
->>>>>>> 63739309
     hare-round-duration-sec: '10'
     hare-exp-leaders: '3'
     layer-duration-sec: '50'
@@ -43,15 +37,9 @@
   command: '/bin/go-harness'
   replicas: 9
   args:
-<<<<<<< HEAD
-    randcon: '8'
+    randcon: '4' # Set to 4 instead of 8 because inbound peers are not allowed to be outbound.
     hare-committee-size: '800'
     hare-max-adversaries: '399'
-=======
-    randcon: '4' # Set to 4 instead of 8 because inbound peers are not allowed to be outbound.
-    hare-committee-size: '10'
-    hare-max-adversaries: '5'
->>>>>>> 63739309
     hare-round-duration-sec: '10'
     hare-exp-leaders: '3'
     layer-duration-sec: '50'
