# Changelog

See [RELEASE](./RELEASE.md) for workflow instructions.

## UNRELEASED

### Upgrade information

This release is not backwards compatible with v1.2.x. Upgrading will migrate local state to a new database.
The migration will take place at the first startup after the upgrade. Be aware that after a successful upgrade
downgrading isn't supported and might result in at least one epoch of missed rewards. See change #5207 for more
information.

Current release is expected to be adopted by majority of the network participants before epoch 11 starts.
Nodes that do not update before epoch 11 risk their proposals being rejected by the rest of the network.

This release is the first step towards separating PoST from the node. Proof generation is now done via a dedicated
service. This service is started automatically by the node and is shut down when the node shuts down. In most
setups this should work out of the box, but if you are running into issues please check the README.md file
for more information on how to configure the node to work with the PoST service.

### Highlights

### Features

### Improvements

* [#5091](https://github.com/spacemeshos/go-spacemesh/pull/5091) Separating PoST from the node into its own service.

* [#5061](https://github.com/spacemeshos/go-spacemesh/pull/5061) Proof generation is now done via a dedicated service
  instead of the node.

* [#5154](https://github.com/spacemeshos/go-spacemesh/pull/5154) Enable TLS connections between node and PoST service.

  PoST proofs are now done via a dedicated process / service that the node communicates with via gRPC. Smapp users can
  continue to smesh as they used to. The node will automatically start the PoST service when it starts and will shut it
  down when it shuts down.

* [#5171](https://github.com/spacemeshos/go-spacemesh/pull/5171) Set minimal active set according to the observed number
  of atxs.

  It will prevent ballots that under report observed atxs from spamming the network. It doesn't have impact on rewards.

* [#5169](https://github.com/spacemeshos/go-spacemesh/pull/5169) Support pruning activesets.

  As of epoch 6 activesets storage size is about ~1.5GB. They are not useful after verifying eligibilities
  for ballots in the current epoch and can be pruned.

  Pruning will be enabled starting from epoch 8, e.g in epoch 8 we will prune all activesets for epochs 7 and below.
  We should also run an archival node that doesn't prune them. To disable pruning we should configure

  ```json
  "main": {
    "prune-activesets-from": 4294967295
  }
  ```

* [#5189](https://github.com/spacemeshos/go-spacemesh/pull/5189) Removed deprecated "Best Provider" option for initialization.

  With v1.1.0 (<https://github.com/spacemeshos/go-spacemesh/releases/tag/v1.1.0>) selecting `-1` as `smeshing-opts-provider`
  has been deprecated. This option has now been removed. Nodes that already finished initialization can leave this setting
  empty, as it is not required any more to be set when no initialization is performed. For nodes that have not yet created
  their initial proof the operator has to specify which provider to use. For Smapp users this is done automatically by
  Smapp, users that do not use Smapp may use `postcli -printProviders` (<https://github.com/spacemeshos/post/releases>)
  to list their OpenCL providers and associated IDs.

* [#5207](https://github.com/spacemeshos/go-spacemesh/pull/5207) Move the NiPoST state of a node into a new node-local database.
  
  The node now uses 2 databases: `state.sql` which holds the node's view on the global state of the network and `node_state.sql`
  which holds ephemeral data of the node.

  With this change `post.bin` and `nipost_challenge.bin` files are no longer used. The node will automatically migrate
  the data from disk and store it in the database. The migration will take place during the first startup after the upgrade.
  If you want to downgrade to a version before v1.3.0 you will need to restore `state.sql` as well as `post.bin` and
  `nipost_challenge.bin` from a backup and do so before the end of the PoET round in which you upgraded. Otherwise the node
  will not be able to participate in consensus and will miss at least one epoch of rewards.

* [#5209](https://github.com/spacemeshos/go-spacemesh/pull/5209) Removed API to update poet servers from SmesherService.

* [#5276](https://github.com/spacemeshos/go-spacemesh/pull/5276) Removed the option to configure API services per endpoint.
  The public listener exposes the following services: "debug", "global", "mesh", "transaction", "node", "activation"
  The private listener exposes the following services: "admin", "smesher", "post"
  The mTLS listener exposes only the "post" service.

<<<<<<< HEAD
* [#5219](https://github.com/spacemeshos/go-spacemesh/pull/5219) Migrate data from `nipost_builder_state.bin` to `node_state.sql`.

  The node will automatically migrate the data from disk and store it in the database. The migration will take place at the
  first startup after the upgrade.
=======
* [#5199](https://github.com/spacemeshos/go-spacemesh/pull/5199) Adds smesherID to rewards table. Historically rewards
  were keyed by (coinbase, layer). Now the primary key has changed to (smesherID, layer), which allows querying rewards
  by any subset of layer, smesherID, and coinbase. While this change does add smesherID to existing API endpoints
  (`GlobalStateService.{AccountDataQuery,AccountDataStream,GlobalStateStream}`), it does not yet expose an endpoint to
  query rewards by smesherID. Additionally, it does not re-index old data. Rewards will contain smesherID going forward,
  but to refresh data for all rewards, a node will have to delete its database and resync from genesis.

## Release v1.2.9

### Improvements

* increased default cache sizes to improve disk IO and queue sizes for gossip to better handle the increasing number of
  nodes on the network.

## Release v1.2.8

### Improvements

* cherry picked migrations for active sets to enable easier pruning in the future

## Release v1.2.7

### Improvements

* [#5289](https://github.com/spacemeshos/go-spacemesh/pull/5289) build active set from activations received on time

  should decrease the state growth at the start of the epoch because of number of unique activets.

* [#5291](https://github.com/spacemeshos/go-spacemesh/pull/5291) parametrize queue size and throttle limits in gossip

* reduce log level for "atx omitted from active set"

* [#5302](https://github.com/spacemeshos/go-spacemesh/pull/5302) improvements in transaction validation

## Release v1.2.6

### Improvements

* [#5263](https://github.com/spacemeshos/go-spacemesh/pull/5263) randomize peer selection
  
  without this change node can get stuck after restart on requesting data from peer that is misbehaving.
  log below will be printed repeatedly:
  
  > 2023-11-15T08:00:17.937+0100 INFO fd68b.sync syncing atx from genesis

* [#5264](https://github.com/spacemeshos/go-spacemesh/pull/5264) increase limits related to activations

  some of the limits were hardcoded and didn't account for growth in atx number.
  this change is not required for node to work correct in the next epoch, but will be required later.

## Release v1.2.5

### Improvements

* [#5247](https://github.com/spacemeshos/go-spacemesh/pull/5247) exits cleanly without misleading spamming

Fixes a bug that would spam with misleading log on exit, such as below:

  > 2023-11-09T11:13:27.835-0600 ERROR e524f.hare failed to update weakcoin {"node_id":
  "e524fce96f0a87140ba895b56a2e37e29581075302778a05dd146f4b74fce72e", "module": "hare", "lid": 0, "error":
  "set weak coin 0: database: no free connection"}

## Release v1.2.4

### Upgrade information

This release enables hare3 on testnet networks. And schedules planned upgrade on mainnet.
Network will have downtime if majority of nodes don't upgrade before layer 35117.
Starting at layer 35117 network is expected to start using hare3, which reduces total bandwidth
requirements.

## Release v1.2.2

### Improvements

* [#5118](https://github.com/spacemeshos/go-spacemesh/pull/5118) reduce number of tortoise results returned after recovery.

  this is hotfix for a bug introduced in v1.2.0. in rare conditions node may loop with the following warning:

  > 2023-10-02T15:28:14.002+0200 WARN fd68b.sync mesh failed to process layer from sync {"node_id":
  "fd68b9397572556c2f329f3e5af2faf23aef85dbbbb7e38447fae2f4ef38899f", "module": "sync", "sessionId":
  "29422935-68d6-47d1-87a8-02293aa181f3", "layer_id": 23104, "errmsg": "requested layer 8063 is before evicted 13102",
  "name": "sync"}

* [#5109](https://github.com/spacemeshos/go-spacemesh/pull/5109) Limit number of layers that tortoise needs to read on startup.

  Bounds the time required to restart a node.

* [#5138](https://github.com/spacemeshos/go-spacemesh/pull/5138) Bump poet to v0.9.7

  The submit proof of work should now be up to 40% faster thanks to [code optimization](https://github.com/spacemeshos/poet/pull/419).

* [#5143](https://github.com/spacemeshos/go-spacemesh/pull/5143) Select good peers for sync requests.

  The change improves initial sync speed and any sync protocol requests required during consensus.
>>>>>>> a0b85028

## v1.2.0

### Upgrade information

This upgrade is incompatible with versions older than v1.1.6.

At the start of the upgrade, mesh data will be pruned and compacted/vacuumed. Pruning takes longer for
nodes that joined the network earlier. For 1-week-old nodes, it takes ~20 minutes. for 3-week-old
nodes it takes ~40 minutes. The vacuum operation takes ~5 minutes and requires extra disk space
to complete successfully. If the size of state.sql is 25 GiB at the beginning of upgrade, the WAL file
(state.sql-wal) will grow to 25 GiB and then drop to 0 when the vacuum is complete. The node will resume
its normal startup routine after the pruning and vacuum is complete. The final size of state.sql is
expected to be ~1.5 GiB.

A new config `poet-request-timeout` has been added, that defines the timeout for requesting PoET proofs.
It defaults to 9 minutes so there is enough time to retry if the request fails.

Config option and flag `p2p-disable-legacy-discovery` is dropped. DHT has been the only p2p discovery
mechanism since release v1.1.2.

Support for old certificate sync protocol is dropped. This update is incompatible with v1.0.x series.

### Features

* [#5031](https://github.com/spacemeshos/go-spacemesh/pull/5031) Nodes will also fetch from PoET 112 for round 4 if they
  were able to register to PoET 110.
* [#5067](https://github.com/spacemeshos/go-spacemesh/pull/5067) dbstat virtual table can be read periodically to collect
  table/index sizes.

In order to enable provide following configuration:

```json
"main": {
    "db-size-metering-interval": "10m"
}
```

### Improvements

* [#4998](https://github.com/spacemeshos/go-spacemesh/pull/4998) First phase of state size reduction.
  Ephemeral data are deleted and state compacted at the time of upgrade. In steady-state, data is pruned periodically.
* [#5021](https://github.com/spacemeshos/go-spacemesh/pull/5021) Drop support for old certificate sync protocol.
* [#5024](https://github.com/spacemeshos/go-spacemesh/pull/5024) Active set will be saved in state separately from ballots.
* [#5032](https://github.com/spacemeshos/go-spacemesh/pull/5032) Activeset data pruned from ballots.
* [#5035](https://github.com/spacemeshos/go-spacemesh/pull/5035) Fix possible nil pointer panic when node fails to persist
  nipost builder state.
* [#5079](https://github.com/spacemeshos/go-spacemesh/pull/5079) increase atx cache to 50 000 to reduce disk reads.
* [#5083](https://github.com/spacemeshos/go-spacemesh/pull/5083) Disable beacon protocol temporarily.

## v1.1.5

### Upgrade information

It is critical for most nodes in the network to use v1.1.5 when layer 20 000 starts. Starting from that layer
active set will not be gossipped together with proposals. That was the main network bottleneck in epoch 4.

### Features

* [#4969](https://github.com/spacemeshos/go-spacemesh/pull/4969) Nodes will also fetch from PoET 111 for round 3 if they
  were able to register to PoET 110.

### Improvements

* [#4965](https://github.com/spacemeshos/go-spacemesh/pull/4965) Updates to PoST:
  * Prevent errors when shutting down the node that can result in a crash
  * `postdata_metadata.json` is now updated atomically to prevent corruption of the file.
* [#4956](https://github.com/spacemeshos/go-spacemesh/pull/4956) Active set is will not be gossipped in every proposal.
  Active set usually contains list of atxs that targets current epoch. As the number of atxs grows this object grows as well.
* [#4993](https://github.com/spacemeshos/go-spacemesh/pull/4993) Drop proposals after generating a block. This limits
  growth of the state.

## v1.1.4

### Upgrade information

### Highlights

### Features

* [#4765](https://github.com/spacemeshos/go-spacemesh/pull/4765) hare 3 consensus protocol.

Replacement for original version of hare. Won't be enabled on mainnet for now.
Otherwise protocol uses significantly less traffic (at least x20), and will allow
to set lower expected latency in the network, eventually reducing layer time.

### Improvements

* [#4879](https://github.com/spacemeshos/go-spacemesh/pull/4879) Makes majority calculation weighted for optimistic filtering.
The network will start using the new algorithm at layer 18_000 (2023-09-14 20:00:00 +0000 UTC)
* [#4923](https://github.com/spacemeshos/go-spacemesh/pull/4923) Faster ballot eligibility validation. Improves sync speed.
* [#4934](https://github.com/spacemeshos/go-spacemesh/pull/4934) Ensure state is synced before participating in tortoise
  consensus.
* [#4939](https://github.com/spacemeshos/go-spacemesh/pull/4939) Make sure to fetch data from peers that are already connected.
* [#4936](https://github.com/spacemeshos/go-spacemesh/pull/4936) Use correct hare active set after node was synced.
  Otherwise applied layer may lag slightly behind the rest.

## v1.1.2

### Upgrade information

Legacy discovery protocol was removed in [#4836](https://github.com/spacemeshos/go-spacemesh/pull/4836).
Config option and flag `p2p-disable-legacy-discovery` is noop, and will be completely removed in future versions.

### Highlights

With [#4893](https://github.com/spacemeshos/go-spacemesh/pull/4893) Nodes are given more time to publish an ATX
Nodes still need to publish an ATX before the new PoET round starts (within 12h on mainnet) to make it into the
next PoET round, but if they miss that deadline they will now continue to publish an ATX to receive rewards for
the upcoming epoch and skip one after that.

### Features

* [#4845](https://github.com/spacemeshos/go-spacemesh/pull/4845) API to fetch opened connections.

> grpcurl -plaintext 127.0.0.1:9093 spacemesh.v1.AdminService.PeerInfoStream

```json
{
  "id": "12D3KooWEcgADBR4zHirw7YAt6nUtCNhbPWkB2fnHAemnG5cGf2n",
  "connections": [
    {
      "address": "/ip4/46.4.81.145/tcp/5001",
      "uptime": "1359.186975782s",
      "outbound": true
    }
  ]
}
{
  "id": "12D3KooWHK5m83sNj2eNMJMGAngcS9gBja27ho83t79Q2CD4iRjQ",
  "connections": [
    {
      "address": "/ip4/34.86.244.124/tcp/5000",
      "uptime": "1108.414456262s",
      "outbound": true
    }
  ],
  "tags": [
    "bootnode"
  ]
}
```

* [4795](https://github.com/spacemeshos/go-spacemesh/pull/4795) p2p: add ip4/ip6 blocklists

Doesn't affect direct peers. In order to disable:

```json
{
  "p2p": {
    "ip4-blocklist": [],
    "ip6-blocklist": []
  }
}
```

### Improvements

* [#4882](https://github.com/spacemeshos/go-spacemesh/pull/4882) Increase cache size and parametrize datastore.
* [#4887](https://github.com/spacemeshos/go-spacemesh/pull/4887) Fixed crashes on API call.
* [#4871](https://github.com/spacemeshos/go-spacemesh/pull/4871) Add jitter to spread out requests to get poet proof and
  submit challenge
* [#4988](https://github.com/spacemeshos/go-spacemesh/pull/4988) Improve logging around communication with PoET services<|MERGE_RESOLUTION|>--- conflicted
+++ resolved
@@ -82,12 +82,6 @@
   The private listener exposes the following services: "admin", "smesher", "post"
   The mTLS listener exposes only the "post" service.
 
-<<<<<<< HEAD
-* [#5219](https://github.com/spacemeshos/go-spacemesh/pull/5219) Migrate data from `nipost_builder_state.bin` to `node_state.sql`.
-
-  The node will automatically migrate the data from disk and store it in the database. The migration will take place at the
-  first startup after the upgrade.
-=======
 * [#5199](https://github.com/spacemeshos/go-spacemesh/pull/5199) Adds smesherID to rewards table. Historically rewards
   were keyed by (coinbase, layer). Now the primary key has changed to (smesherID, layer), which allows querying rewards
   by any subset of layer, smesherID, and coinbase. While this change does add smesherID to existing API endpoints
@@ -95,6 +89,17 @@
   query rewards by smesherID. Additionally, it does not re-index old data. Rewards will contain smesherID going forward,
   but to refresh data for all rewards, a node will have to delete its database and resync from genesis.
 
+* [#5219](https://github.com/spacemeshos/go-spacemesh/pull/5219) Migrate data from `nipost_builder_state.bin` to `node_state.sql`.
+
+  The node will automatically migrate the data from disk and store it in the database. The migration will take place at the
+  first startup after the upgrade.
+
+## Release v1.2.10
+
+### Improvements
+
+* further increased cache sizes and and p2p timeouts to compensate for the increased number of nodes on the network.
+
 ## Release v1.2.9
 
 ### Improvements
@@ -183,7 +188,6 @@
 * [#5143](https://github.com/spacemeshos/go-spacemesh/pull/5143) Select good peers for sync requests.
 
   The change improves initial sync speed and any sync protocol requests required during consensus.
->>>>>>> a0b85028
 
 ## v1.2.0
 
