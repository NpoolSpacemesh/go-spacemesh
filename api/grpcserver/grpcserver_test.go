package grpcserver

import (
	"bytes"
	"errors"
	"fmt"
	"io"
	"io/ioutil"
	"math"
	"math/big"
	"net/http"
	"strconv"
	"strings"
	"sync"
	"testing"
	"time"

	"github.com/golang/protobuf/jsonpb"
	"github.com/golang/protobuf/proto"
	"github.com/golang/protobuf/ptypes/empty"
	"github.com/spacemeshos/ed25519"
	"github.com/spacemeshos/go-spacemesh/activation"
	"github.com/spacemeshos/go-spacemesh/cmd"
	"github.com/spacemeshos/go-spacemesh/common/util"
	"github.com/spacemeshos/go-spacemesh/events"
	"github.com/spacemeshos/go-spacemesh/log"
	"github.com/spacemeshos/go-spacemesh/signing"
	"google.golang.org/genproto/googleapis/rpc/code"
	"google.golang.org/grpc/codes"
	"google.golang.org/grpc/status"

	"github.com/spacemeshos/go-spacemesh/common/types"
	"github.com/spacemeshos/go-spacemesh/p2p/p2pcrypto"
	"github.com/stretchr/testify/require"

	pb "github.com/spacemeshos/api/release/go/spacemesh/v1"
	"github.com/spacemeshos/go-spacemesh/api/config"
	"github.com/spacemeshos/go-spacemesh/p2p/node"
	"golang.org/x/net/context"
	"google.golang.org/grpc"
)

const (
	miningStatus          = activation.InitDone
	remainingBytes        = 321
	commitmentSize        = 8826949
	dataDir               = "/tmp"
	defaultGasLimit       = 10
	defaultFee            = 1
	genTimeUnix           = 1000000
	layerDurationSec      = 10
	layerAvgSize          = 10
	txsPerBlock           = 99
	TxReturnLayer         = 1
	layersPerEpoch        = 5
	networkID             = 120
	postGenesisEpochLayer = 22
	atxPerLayer           = 2
	blkPerLayer           = 3
	accountBalance        = 8675301
	accountCounter        = 0
	layerFirst            = 0
	layerVerified         = 8
	layerLatest           = 10
	layerCurrent          = 12
	rewardAmount          = 5551234
	receiptIndex          = 42
)

var (
	networkMock = NetworkMock{}
	mempoolMock = MempoolMock{
		poolByAddress: make(map[types.Address]types.TransactionID),
		poolByTxid:    make(map[types.TransactionID]*types.Transaction),
	}
	genTime    = GenesisTimeMock{time.Unix(genTimeUnix, 0)}
	addr1      = types.HexToAddress("33333")
	addr2      = types.HexToAddress("44444")
	pub, _, _  = ed25519.GenerateKey(nil)
	nodeID     = types.NodeID{Key: util.Bytes2Hex(pub), VRFPublicKey: []byte("22222")}
	prevAtxID  = types.ATXID(types.HexToHash32("44444"))
	chlng      = types.HexToHash32("55555")
	poetRef    = []byte("66666")
	npst       = NewNIPSTWithChallenge(&chlng, poetRef)
	challenge  = newChallenge(nodeID, 1, prevAtxID, prevAtxID, postGenesisEpochLayer)
	globalAtx  = newAtx(challenge, npst, addr1)
	globalAtx2 = newAtx(challenge, npst, addr2)
	globalTx   = NewTx(0, addr1, signing.NewEdSigner())
	globalTx2  = NewTx(1, addr2, signing.NewEdSigner())
	block1     = types.NewExistingBlock(0, []byte("11111"), nil)
	block2     = types.NewExistingBlock(0, []byte("22222"), nil)
	block3     = types.NewExistingBlock(0, []byte("33333"), nil)
	txAPI      = &TxAPIMock{
		returnTx:     make(map[types.TransactionID]*types.Transaction),
		layerApplied: make(map[types.TransactionID]*types.LayerID),
		balances: map[types.Address]*big.Int{
			globalTx.Origin(): big.NewInt(int64(accountBalance)),
			addr1:             big.NewInt(int64(accountBalance)),
		},
		nonces: map[types.Address]uint64{
			globalTx.Origin(): uint64(accountCounter),
		},
	}
	stateRoot = types.HexToHash32("11111")
)

func init() {
	// These create circular dependencies so they have to be initialized
	// after the global vars
	block1.ATXID = globalAtx.ID()
	block1.TxIDs = []types.TransactionID{globalTx.ID(), globalTx2.ID()}
	block1.ActiveSet = &[]types.ATXID{globalAtx.ID(), globalAtx2.ID()}
	txAPI.returnTx[globalTx.ID()] = globalTx
	txAPI.returnTx[globalTx2.ID()] = globalTx2
	types.SetLayersPerEpoch(layersPerEpoch)
}

func NewNIPSTWithChallenge(challenge *types.Hash32, poetRef []byte) *types.NIPST {
	return &types.NIPST{
		NipstChallenge: challenge,
		PostProof: &types.PostProof{
			Challenge:    poetRef,
			MerkleRoot:   []byte(nil),
			ProofNodes:   [][]byte(nil),
			ProvenLeaves: [][]byte(nil),
		},
	}
}

type NetworkMock struct {
	lock         sync.Mutex
	broadCastErr bool
	broadcasted  []byte
}

func (s *NetworkMock) SubscribePeerEvents() (conn, disc chan p2pcrypto.PublicKey) {
	return make(chan p2pcrypto.PublicKey), make(chan p2pcrypto.PublicKey)
}

func (s *NetworkMock) Broadcast(_ string, payload []byte) error {
	s.lock.Lock()
	defer s.lock.Unlock()
	if s.broadCastErr {
		return errors.New("error during broadcast")
	}
	s.broadcasted = payload
	return nil
}

func (s *NetworkMock) GetBroadcast() []byte {
	s.lock.Lock()
	defer s.lock.Unlock()
	return s.broadcasted
}

func (s *NetworkMock) SetErr(err bool) {
	s.lock.Lock()
	defer s.lock.Unlock()
	s.broadCastErr = err
}

func (s *NetworkMock) GetErr() bool {
	s.lock.Lock()
	defer s.lock.Unlock()
	return s.broadCastErr
}

type TxAPIMock struct {
	returnTx     map[types.TransactionID]*types.Transaction
	layerApplied map[types.TransactionID]*types.LayerID
	balances     map[types.Address]*big.Int
	nonces       map[types.Address]uint64
	err          error
}

func (t *TxAPIMock) GetAllAccounts() (res *types.MultipleAccountsState, err error) {
	accounts := make(map[string]types.AccountState)
	for address, balance := range t.balances {
		accounts[address.String()] = types.AccountState{
			Balance: balance,
			Nonce:   t.nonces[address],
		}
	}
	res = &types.MultipleAccountsState{
		Root:     "", // DebugService.Accounts does not return a state root
		Accounts: accounts,
	}
	return
}

func (t *TxAPIMock) GetStateRoot() types.Hash32 {
	return stateRoot
}

func (t *TxAPIMock) ValidateNonceAndBalance(tx *types.Transaction) error {
	if !t.AddressExists(tx.Origin()) || t.GetBalance(tx.Origin()) < tx.GasLimit || t.GetNonce(tx.Origin()) != tx.AccountNonce {
		return errors.New("not gonna happen")
	}
	return nil
}

func (t *TxAPIMock) GetProjection(_ types.Address, prevNonce, prevBalance uint64) (nonce, balance uint64, err error) {
	return prevNonce, prevBalance, nil
}

// latest layer received
func (t *TxAPIMock) LatestLayer() types.LayerID {
	return layerLatest
}

// latest layer approved/confirmed/applied to state
// The real logic here is a bit more complicated, as it depends whether the node
// is syncing or not. If it's not syncing, layers are applied to state as they're
// verified by Hare. If it's syncing, Hare is not run, and they are applied to
// state as they're confirmed by Tortoise and it advances pbase. This is all in
// flux right now so keep this simple for the purposes of testing.
func (t *TxAPIMock) LatestLayerInState() types.LayerID {
	return layerVerified
}

func (t *TxAPIMock) GetLayerApplied(txID types.TransactionID) *types.LayerID {
	return t.layerApplied[txID]
}

func (t *TxAPIMock) GetTransaction(id types.TransactionID) (*types.Transaction, error) {
	tx, ok := t.returnTx[id]
	if !ok {
		return nil, errors.New("it ain't there")
	}
	return tx, nil
}

func (t *TxAPIMock) GetRewards(types.Address) (rewards []types.Reward, err error) {
	return []types.Reward{
		{
			Layer:               layerFirst,
			TotalReward:         rewardAmount,
			LayerRewardEstimate: rewardAmount,
		},
	}, nil
}

func (t *TxAPIMock) GetTransactionsByDestination(l types.LayerID, account types.Address) (txs []types.TransactionID) {
	if l != TxReturnLayer {
		return nil
	}
	for _, tx := range t.returnTx {
		if tx.Recipient.String() == account.String() {
			txs = append(txs, tx.ID())
		}
	}
	return
}

func (t *TxAPIMock) GetTransactionsByOrigin(l types.LayerID, account types.Address) (txs []types.TransactionID) {
	if l != TxReturnLayer {
		return nil
	}
	for _, tx := range t.returnTx {
		if tx.Origin().String() == account.String() {
			txs = append(txs, tx.ID())
		}
	}
	return
}

func (t *TxAPIMock) GetLayer(tid types.LayerID) (*types.Layer, error) {
	if tid > genTime.GetCurrentLayer() {
		return nil, errors.New("requested layer later than current layer")
	} else if tid > t.LatestLayer() {
		return nil, errors.New("haven't received that layer yet")
	}

	blocks := []*types.Block{block1, block2, block3}
	return types.NewExistingLayer(tid, blocks), nil
}

func (t *TxAPIMock) GetATXs([]types.ATXID) (map[types.ATXID]*types.ActivationTx, []types.ATXID) {
	atxs := map[types.ATXID]*types.ActivationTx{
		globalAtx.ID():  globalAtx,
		globalAtx2.ID(): globalAtx2,
	}
	return atxs, nil
}

func (t *TxAPIMock) GetTransactions(txids []types.TransactionID) (txs []*types.Transaction, missing map[types.TransactionID]struct{}) {
	for _, txid := range txids {
		for _, tx := range t.returnTx {
			if tx.ID() == txid {
				txs = append(txs, tx)
			}
		}
	}
	return
}

func (t *TxAPIMock) GetLayerStateRoot(types.LayerID) (types.Hash32, error) {
	return stateRoot, nil
}

func (t *TxAPIMock) GetBalance(addr types.Address) uint64 {
	return t.balances[addr].Uint64()
}

func (t *TxAPIMock) GetNonce(addr types.Address) uint64 {
	return t.nonces[addr]
}

func (t *TxAPIMock) AddressExists(addr types.Address) bool {
	_, ok := t.nonces[addr]
	return ok
}

func (t *TxAPIMock) ProcessedLayer() types.LayerID {
	return types.LayerID(layerVerified)
}

func NewTx(nonce uint64, recipient types.Address, signer *signing.EdSigner) *types.Transaction {
	tx, err := types.NewSignedTx(nonce, recipient, 1, defaultGasLimit, defaultFee, signer)
	if err != nil {
		log.Error("error creating new signed tx: ", err)
		return nil
	}
	return tx
}

func newChallenge(nodeID types.NodeID, sequence uint64, prevAtxID, posAtxID types.ATXID, pubLayerID types.LayerID) types.NIPSTChallenge {
	challenge := types.NIPSTChallenge{
		NodeID:         nodeID,
		Sequence:       sequence,
		PrevATXID:      prevAtxID,
		PubLayerID:     pubLayerID,
		PositioningATX: posAtxID,
	}
	return challenge
}

func newAtx(challenge types.NIPSTChallenge, nipst *types.NIPST, coinbase types.Address) *types.ActivationTx {
	activationTx := &types.ActivationTx{
		InnerActivationTx: &types.InnerActivationTx{
			ActivationTxHeader: &types.ActivationTxHeader{
				NIPSTChallenge: challenge,
				Coinbase:       coinbase,
				Space:          commitmentSize,
			},
			Nipst: nipst,
		},
	}
	activationTx.CalcAndSetID()
	return activationTx
}

// MiningAPIMock is a mock for mining API
type MiningAPIMock struct{}

func (*MiningAPIMock) MiningStats() (int, uint64, string, string) {
	return miningStatus, remainingBytes, addr1.String(), dataDir
}

func (*MiningAPIMock) StartPost(types.Address, string, uint64) error {
	return nil
}

func (*MiningAPIMock) SetCoinbaseAccount(types.Address) {}

func (*MiningAPIMock) GetSmesherID() types.NodeID {
	return nodeID
}

func (*MiningAPIMock) Stop() {}

type GenesisTimeMock struct {
	t time.Time
}

func (t GenesisTimeMock) GetCurrentLayer() types.LayerID {
	return layerCurrent
}

func (t GenesisTimeMock) GetGenesisTime() time.Time {
	return t.t
}

func marshalProto(t *testing.T, msg proto.Message) string {
	var buf bytes.Buffer
	var m jsonpb.Marshaler
	require.NoError(t, m.Marshal(&buf, msg))
	return buf.String()
}

var cfg = config.DefaultTestConfig()

type SyncerMock struct {
	startCalled bool
	isSynced    bool
}

func (s *SyncerMock) IsSynced() bool { return s.isSynced }
func (s *SyncerMock) Start()         { s.startCalled = true }

type MempoolMock struct {
	// In the real state.TxMempool struct, there are multiple data structures and they're more complex,
	// but we just mock a very simple use case here and only store some of these data
	poolByAddress map[types.Address]types.TransactionID
	poolByTxid    map[types.TransactionID]*types.Transaction
}

func (m MempoolMock) Get(id types.TransactionID) (*types.Transaction, error) {
	return m.poolByTxid[id], nil
}

func (m *MempoolMock) Put(id types.TransactionID, tx *types.Transaction) {
	m.poolByTxid[id] = tx
	m.poolByAddress[tx.Recipient] = id
	m.poolByAddress[tx.Origin()] = id
	events.ReportNewTx(tx)
}

// Return a mock estimated nonce and balance that's different than the default, mimicking transactions that are
// unconfirmed or in the mempool that will update state
func (m MempoolMock) GetProjection(types.Address, uint64, uint64) (nonce, balance uint64) {
	nonce = accountCounter + 1
	balance = accountBalance + 1
	return
}

func (m MempoolMock) GetTxIdsByAddress(addr types.Address) (ids []types.TransactionID) {
	ids = append(ids, m.poolByAddress[addr])
	return
}

func launchServer(t *testing.T, services ...ServiceAPI) func() {
	err := networkMock.Broadcast("", []byte{0x00})
	require.NoError(t, err)

	grpcService := NewServerWithInterface(cfg.GrpcServerPort, "localhost")
	jsonService := NewJSONHTTPServer(cfg.JSONServerPort, cfg.GrpcServerPort)

	// attach services
	for _, svc := range services {
		svc.RegisterService(grpcService)
	}

	// start gRPC and json servers
	grpcService.Start()
	jsonService.StartService(
		cfg.StartDebugService,
		cfg.StartGatewayService,
		cfg.StartGlobalStateService,
		cfg.StartMeshService,
		cfg.StartNodeService,
		cfg.StartSmesherService,
		cfg.StartTransactionService)
	time.Sleep(3 * time.Second) // wait for server to be ready (critical on CI)

	return func() {
		require.NoError(t, jsonService.Close())
		_ = grpcService.Close()
	}
}

func callEndpoint(t *testing.T, endpoint, payload string) (string, int) {
	url := fmt.Sprintf("http://127.0.0.1:%d/%s", cfg.JSONServerPort, endpoint)
	t.Log("sending POST request to", url)
	resp, err := http.Post(url, "application/json", strings.NewReader(payload))
	t.Log("got response", resp)
	require.NoError(t, err)
	require.Equal(t, "application/json", resp.Header.Get("Content-Type"))
	buf, err := ioutil.ReadAll(resp.Body)
	require.NoError(t, err)
	require.NoError(t, resp.Body.Close())

	return string(buf), resp.StatusCode
}

func TestNewServersConfig(t *testing.T) {
	port1, err := node.GetUnboundedPort()
	port2, err := node.GetUnboundedPort()
	require.NoError(t, err, "Should be able to establish a connection on a port")

	grpcService := NewServerWithInterface(port1, "localhost")
	jsonService := NewJSONHTTPServer(port2, port1)

	require.Equal(t, port2, jsonService.Port, "Expected same port")
	require.Equal(t, port1, jsonService.GrpcPort, "Expected same port")
	require.Equal(t, port1, grpcService.Port, "Expected same port")
}

func TestNodeService(t *testing.T) {
	syncer := SyncerMock{}
	grpcService := NewNodeService(&networkMock, txAPI, &genTime, &syncer)
	shutDown := launchServer(t, grpcService)
	defer shutDown()

	// start a client
	addr := "localhost:" + strconv.Itoa(cfg.GrpcServerPort)

	// Set up a connection to the server.
	conn, err := grpc.Dial(addr, grpc.WithInsecure())
	require.NoError(t, err)
	defer func() {
		require.NoError(t, conn.Close())
	}()
	c := pb.NewNodeServiceClient(conn)

	// Construct an array of test cases to test each endpoint in turn
	testCases := []struct {
		name string
		run  func(t *testing.T)
	}{
		{"Echo", func(t *testing.T) {
			const message = "Hello World"
			res, err := c.Echo(context.Background(), &pb.EchoRequest{
				Msg: &pb.SimpleString{Value: message}})
			require.NoError(t, err)
			require.Equal(t, message, res.Msg.Value)

			// now try sending bad payloads
			_, err = c.Echo(context.Background(), &pb.EchoRequest{Msg: nil})
			require.EqualError(t, err, "rpc error: code = InvalidArgument desc = Must include `Msg`")
			statusCode := status.Code(err)
			require.Equal(t, codes.InvalidArgument, statusCode)

			_, err = c.Echo(context.Background(), &pb.EchoRequest{})
			require.EqualError(t, err, "rpc error: code = InvalidArgument desc = Must include `Msg`")
			statusCode = status.Code(err)
			require.Equal(t, codes.InvalidArgument, statusCode)
		}},
		{"Version", func(t *testing.T) {
			// must set this manually as it's set up in main() when running
			version := "abc123"
			cmd.Version = version
			res, err := c.Version(context.Background(), &empty.Empty{})
			require.NoError(t, err)
			require.Equal(t, version, res.VersionString.Value)
		}},
		{"Build", func(t *testing.T) {
			// must set this manually as it's set up in main() when running
			build := "abc123"
			cmd.Commit = build
			res, err := c.Build(context.Background(), &empty.Empty{})
			require.NoError(t, err)
			require.Equal(t, build, res.BuildString.Value)
		}},
		{"Status", func(t *testing.T) {
			req := &pb.StatusRequest{}
			res, err := c.Status(context.Background(), req)
			require.NoError(t, err)
			require.Equal(t, uint64(0), res.Status.ConnectedPeers)
			require.Equal(t, false, res.Status.IsSynced)
			require.Equal(t, uint32(layerLatest), res.Status.SyncedLayer.Number)
			require.Equal(t, uint32(layerCurrent), res.Status.TopLayer.Number)
			require.Equal(t, uint32(layerVerified), res.Status.VerifiedLayer.Number)
		}},
		{"SyncStart", func(t *testing.T) {
			require.Equal(t, false, syncer.startCalled, "Start() not yet called on syncer")
			req := &pb.SyncStartRequest{}
			res, err := c.SyncStart(context.Background(), req)
			require.NoError(t, err)
			require.Equal(t, int32(code.Code_OK), res.Status.Code)
			require.Equal(t, true, syncer.startCalled, "Start() was called on syncer")
		}},
		{"Shutdown", func(t *testing.T) {
			called := false
			cmd.Cancel = func() { called = true }
			require.Equal(t, false, called, "cmd.Shutdown() not yet called")
			req := &pb.ShutdownRequest{}
			res, err := c.Shutdown(context.Background(), req)
			require.NoError(t, err)
			require.Equal(t, int32(code.Code_OK), res.Status.Code)
			require.Equal(t, true, called, "cmd.Shutdown() was called")
		}},
		// NOTE: ErrorStream and StatusStream have comprehensive, E2E tests in cmd/node/node_test.go.
	}

	for _, tc := range testCases {
		t.Run(tc.name, tc.run)
	}
}

func TestGlobalStateService(t *testing.T) {
	svc := NewGlobalStateService(txAPI, mempoolMock)
	shutDown := launchServer(t, svc)
	defer shutDown()

	// start a client
	addr := "localhost:" + strconv.Itoa(cfg.GrpcServerPort)

	// Set up a connection to the server.
	conn, err := grpc.Dial(addr, grpc.WithInsecure())
	require.NoError(t, err)
	defer func() {
		require.NoError(t, conn.Close())
	}()
	c := pb.NewGlobalStateServiceClient(conn)

	// Construct an array of test cases to test each endpoint in turn
	testCases := []struct {
		name string
		run  func(*testing.T)
	}{
		{"GlobalStateHash", func(t *testing.T) {
			res, err := c.GlobalStateHash(context.Background(), &pb.GlobalStateHashRequest{})
			require.NoError(t, err)
			require.Equal(t, uint32(layerVerified), res.Response.Layer.Number)
			require.Equal(t, stateRoot.Bytes(), res.Response.RootHash)
		}},
		{"Account", func(t *testing.T) {
			res, err := c.Account(context.Background(), &pb.AccountRequest{
				AccountId: &pb.AccountId{Address: addr1.Bytes()},
			})
			require.NoError(t, err)
			require.Equal(t, addr1.Bytes(), res.AccountWrapper.AccountId.Address)
			require.Equal(t, uint64(accountBalance), res.AccountWrapper.StateCurrent.Balance.Value)
			require.Equal(t, uint64(accountCounter), res.AccountWrapper.StateCurrent.Counter)
			require.Equal(t, uint64(accountBalance+1), res.AccountWrapper.StateProjected.Balance.Value)
			require.Equal(t, uint64(accountCounter+1), res.AccountWrapper.StateProjected.Counter)
		}},
		{"AccountDataQuery_MissingFilter", func(t *testing.T) {
			_, err := c.AccountDataQuery(context.Background(), &pb.AccountDataQueryRequest{})
			require.Error(t, err)
			require.Contains(t, err.Error(), "`Filter` must be provided")
		}},
		{"AccountDataQuery_MissingFlags", func(t *testing.T) {
			_, err := c.AccountDataQuery(context.Background(), &pb.AccountDataQueryRequest{
				Filter: &pb.AccountDataFilter{
					AccountId: &pb.AccountId{Address: addr1.Bytes()},
				},
			})
			require.Error(t, err)
			require.Contains(t, err.Error(), "`Filter.AccountMeshDataFlags` must set at least one")
		}},
		{"AccountDataQuery_BadOffset", func(t *testing.T) {
			res, err := c.AccountDataQuery(context.Background(), &pb.AccountDataQueryRequest{
				MaxResults: uint32(1),
				Offset:     math.MaxUint32,
				Filter: &pb.AccountDataFilter{
					AccountId: &pb.AccountId{Address: addr1.Bytes()},
					AccountDataFlags: uint32(pb.AccountDataFlag_ACCOUNT_DATA_FLAG_ACCOUNT |
						pb.AccountDataFlag_ACCOUNT_DATA_FLAG_REWARD),
				},
			})
			// huge offset is not an error, we just expect no results
			require.NoError(t, err)
			require.Equal(t, uint32(0), res.TotalResults)
			require.Equal(t, 0, len(res.AccountItem))
		}},
		{"AccountDataQuery_ZeroMaxResults", func(t *testing.T) {
			res, err := c.AccountDataQuery(context.Background(), &pb.AccountDataQueryRequest{
				MaxResults: uint32(0),
				Filter: &pb.AccountDataFilter{
					AccountId: &pb.AccountId{Address: addr1.Bytes()},
					AccountDataFlags: uint32(pb.AccountDataFlag_ACCOUNT_DATA_FLAG_ACCOUNT |
						pb.AccountDataFlag_ACCOUNT_DATA_FLAG_REWARD),
				},
			})
			// zero maxresults means return everything
			require.NoError(t, err)
			require.Equal(t, uint32(2), res.TotalResults)
			require.Equal(t, 2, len(res.AccountItem))
		}},
		{"AccountDataQuery_OneResult", func(t *testing.T) {
			res, err := c.AccountDataQuery(context.Background(), &pb.AccountDataQueryRequest{
				MaxResults: uint32(1),
				Filter: &pb.AccountDataFilter{
					AccountId: &pb.AccountId{Address: addr1.Bytes()},
					AccountDataFlags: uint32(pb.AccountDataFlag_ACCOUNT_DATA_FLAG_ACCOUNT |
						pb.AccountDataFlag_ACCOUNT_DATA_FLAG_REWARD),
				},
			})
			require.NoError(t, err)
			require.Equal(t, uint32(2), res.TotalResults)
			require.Equal(t, 1, len(res.AccountItem))
			checkAccountDataQueryItemReward(t, res.AccountItem[0].Datum)
		}},
		{"AccountDataQuery", func(t *testing.T) {
			res, err := c.AccountDataQuery(context.Background(), &pb.AccountDataQueryRequest{
				Filter: &pb.AccountDataFilter{
					AccountId: &pb.AccountId{Address: addr1.Bytes()},
					AccountDataFlags: uint32(pb.AccountDataFlag_ACCOUNT_DATA_FLAG_ACCOUNT |
						pb.AccountDataFlag_ACCOUNT_DATA_FLAG_REWARD),
				},
			})
			require.NoError(t, err)
			require.Equal(t, uint32(2), res.TotalResults)
			require.Equal(t, 2, len(res.AccountItem))
			checkAccountDataQueryItemReward(t, res.AccountItem[0].Datum)
			checkAccountDataQueryItemAccount(t, res.AccountItem[1].Datum)
		}},
		{"SmesherDataQuery", func(t *testing.T) {
			_, err := c.SmesherDataQuery(context.Background(), &pb.SmesherDataQueryRequest{})
			require.Error(t, err)
			statusCode := status.Code(err)
			require.Equal(t, codes.Unimplemented, statusCode)
		}},
		{"SmesherRewardStream", func(t *testing.T) {
			stream, err := c.SmesherRewardStream(context.Background(), &pb.SmesherRewardStreamRequest{})
			// We expect to be able to open the stream but for it to fail upon the first request
			require.NoError(t, err)
			_, err = stream.Recv()
			statusCode := status.Code(err)
			require.Equal(t, codes.Unimplemented, statusCode)
		}},
		{"AppEventStream", func(t *testing.T) {
			stream, err := c.AppEventStream(context.Background(), &pb.AppEventStreamRequest{})
			// We expect to be able to open the stream but for it to fail upon the first request
			require.NoError(t, err)
			_, err = stream.Recv()
			statusCode := status.Code(err)
			require.Equal(t, codes.Unimplemented, statusCode)
		}},
		{name: "AccountDataStream", run: func(t *testing.T) {
			// common testing framework
			generateRunFn := func(req *pb.AccountDataStreamRequest) func(*testing.T) {
				return func(*testing.T) {
					// Just try opening and immediately closing the stream
					stream, err := c.AccountDataStream(context.Background(), req)
					require.NoError(t, err, "unexpected error opening stream")

					// Do we need this? It doesn't seem to cause any harm
					stream.Context().Done()
				}
			}
			generateRunFnError := func(msg string, req *pb.AccountDataStreamRequest) func(*testing.T) {
				return func(t *testing.T) {
					// there should be no error opening the stream
					stream, err := c.AccountDataStream(context.Background(), req)
					require.NoError(t, err, "unexpected error opening stream")

					// sending a request should generate an error
					_, err = stream.Recv()
					require.Error(t, err, "expected an error")
					require.Contains(t, err.Error(), msg, "received unexpected error")
					statusCode := status.Code(err)
					require.Equal(t, codes.InvalidArgument, statusCode, "expected InvalidArgument error")

					// Do we need this? It doesn't seem to cause any harm
					stream.Context().Done()
				}
			}
			subtests := []struct {
				name string
				run  func(*testing.T)
			}{
				// ERROR INPUTS
				// We expect these to produce errors
				{
					name: "missing filter",
					run:  generateRunFnError("`Filter` must be provided", &pb.AccountDataStreamRequest{}),
				},
				{
					name: "empty filter",
					run: generateRunFnError("`Filter.AccountId` must be provided", &pb.AccountDataStreamRequest{
						Filter: &pb.AccountDataFilter{},
					}),
				},
				{
					name: "missing address",
					run: generateRunFnError("`Filter.AccountId` must be provided", &pb.AccountDataStreamRequest{
						Filter: &pb.AccountDataFilter{
							AccountDataFlags: uint32(
								pb.AccountDataFlag_ACCOUNT_DATA_FLAG_REWARD |
									pb.AccountDataFlag_ACCOUNT_DATA_FLAG_ACCOUNT),
						},
					}),
				},
				{
					name: "filter with zero flags",
					run: generateRunFnError("`Filter.AccountDataFlags` must set at least one bitfield", &pb.AccountDataStreamRequest{
						Filter: &pb.AccountDataFilter{
							AccountId:        &pb.AccountId{Address: addr1.Bytes()},
							AccountDataFlags: uint32(0),
						},
					}),
				},

				// SUCCESS
				{
					name: "empty address",
					run: generateRunFn(&pb.AccountDataStreamRequest{
						Filter: &pb.AccountDataFilter{
							AccountId: &pb.AccountId{},
							AccountDataFlags: uint32(
								pb.AccountDataFlag_ACCOUNT_DATA_FLAG_REWARD |
									pb.AccountDataFlag_ACCOUNT_DATA_FLAG_ACCOUNT),
						},
					}),
				},
				{
					name: "invalid address",
					run: generateRunFn(&pb.AccountDataStreamRequest{
						Filter: &pb.AccountDataFilter{
							AccountId: &pb.AccountId{Address: []byte{'A'}},
							AccountDataFlags: uint32(
								pb.AccountDataFlag_ACCOUNT_DATA_FLAG_REWARD |
									pb.AccountDataFlag_ACCOUNT_DATA_FLAG_ACCOUNT),
						},
					}),
				},
			}

			// Run sub-subtests
			for _, r := range subtests {
				t.Run(r.name, r.run)
			}
		}},
		{name: "GlobalStateStream", run: func(t *testing.T) {
			// common testing framework
			generateRunFn := func(req *pb.GlobalStateStreamRequest) func(*testing.T) {
				return func(*testing.T) {
					// Just try opening and immediately closing the stream
					stream, err := c.GlobalStateStream(context.Background(), req)
					require.NoError(t, err, "unexpected error opening stream")

					// Do we need this? It doesn't seem to cause any harm
					stream.Context().Done()
				}
			}
			generateRunFnError := func(msg string, req *pb.GlobalStateStreamRequest) func(*testing.T) {
				return func(t *testing.T) {
					// there should be no error opening the stream
					stream, err := c.GlobalStateStream(context.Background(), req)
					require.NoError(t, err, "unexpected error opening stream")

					// sending a request should generate an error
					_, err = stream.Recv()
					require.Error(t, err, "expected an error")
					require.Contains(t, err.Error(), msg, "received unexpected error")
					statusCode := status.Code(err)
					require.Equal(t, codes.InvalidArgument, statusCode, "expected InvalidArgument error")

					// Do we need this? It doesn't seem to cause any harm
					stream.Context().Done()
				}
			}
			subtests := []struct {
				name string
				run  func(*testing.T)
			}{
				// ERROR INPUTS
				// We expect these to produce errors
				{
					name: "zero flags",
					run: generateRunFnError("`GlobalStateDataFlags` must set at least one bitfield",
						&pb.GlobalStateStreamRequest{GlobalStateDataFlags: uint32(0)}),
				},

				// SUCCESS
				{
					name: "nonzero flags",
					run: generateRunFn(&pb.GlobalStateStreamRequest{
						GlobalStateDataFlags: uint32(pb.GlobalStateDataFlag_GLOBAL_STATE_DATA_FLAG_ACCOUNT),
					}),
				},
			}

			// Run sub-subtests
			for _, r := range subtests {
				t.Run(r.name, r.run)
			}
		}},
	}

	// Run subtests
	for _, tc := range testCases {
		t.Run(tc.name, tc.run)
	}
}

func TestSmesherService(t *testing.T) {
	svc := NewSmesherService(&MiningAPIMock{})
	shutDown := launchServer(t, svc)
	defer shutDown()

	// start a client
	addr := "localhost:" + strconv.Itoa(cfg.GrpcServerPort)

	// Set up a connection to the server.
	conn, err := grpc.Dial(addr, grpc.WithInsecure())
	require.NoError(t, err)
	defer func() {
		require.NoError(t, conn.Close())
	}()
	c := pb.NewSmesherServiceClient(conn)

	// Construct an array of test cases to test each endpoint in turn
	testCases := []struct {
		name string
		run  func(*testing.T)
	}{
		{"IsSmeshing", func(t *testing.T) {
			res, err := c.IsSmeshing(context.Background(), &empty.Empty{})
			require.NoError(t, err)
			require.True(t, res.IsSmeshing, "expected IsSmeshing to be true")
		}},
		{"StartSmeshingMissingArgs", func(t *testing.T) {
			_, err := c.StartSmeshing(context.Background(), &pb.StartSmeshingRequest{})
			require.Error(t, err)
			statusCode := status.Code(err)
			require.Equal(t, codes.InvalidArgument, statusCode)
		}},
		{"StartSmeshing", func(t *testing.T) {
			res, err := c.StartSmeshing(context.Background(), &pb.StartSmeshingRequest{
				Coinbase:       &pb.AccountId{Address: addr1.Bytes()},
				DataDir:        dataDir,
				CommitmentSize: &pb.SimpleInt{Value: commitmentSize},
			})
			require.NoError(t, err)
			require.Equal(t, int32(code.Code_OK), res.Status.Code)
		}},
		{"StopSmeshing", func(t *testing.T) {
			res, err := c.StopSmeshing(context.Background(), &pb.StopSmeshingRequest{})
			require.NoError(t, err)
			require.Equal(t, int32(code.Code_OK), res.Status.Code)
		}},
		{"SmesherID", func(t *testing.T) {
			res, err := c.SmesherID(context.Background(), &empty.Empty{})
			require.NoError(t, err)
			require.Equal(t, nodeID.ToBytes(), res.AccountId.Address)
		}},
		{"SetCoinbaseMissingArgs", func(t *testing.T) {
			_, err := c.SetCoinbase(context.Background(), &pb.SetCoinbaseRequest{})
			require.Error(t, err)
			statusCode := status.Code(err)
			require.Equal(t, codes.InvalidArgument, statusCode)
		}},
		{"SetCoinbase", func(t *testing.T) {
			res, err := c.SetCoinbase(context.Background(), &pb.SetCoinbaseRequest{
				Id: &pb.AccountId{Address: addr1.Bytes()},
			})
			require.NoError(t, err)
			require.Equal(t, int32(code.Code_OK), res.Status.Code)
		}},
		{"Coinbase", func(t *testing.T) {
			res, err := c.Coinbase(context.Background(), &empty.Empty{})
			require.NoError(t, err)
			require.Equal(t, addr1.Bytes(), res.AccountId.Address)
		}},
		{"MinGas", func(t *testing.T) {
			_, err := c.MinGas(context.Background(), &empty.Empty{})
			require.Error(t, err)
			statusCode := status.Code(err)
			require.Equal(t, codes.Unimplemented, statusCode)
		}},
		{"SetMinGas", func(t *testing.T) {
			_, err := c.SetMinGas(context.Background(), &pb.SetMinGasRequest{})
			require.Error(t, err)
			statusCode := status.Code(err)
			require.Equal(t, codes.Unimplemented, statusCode)
		}},
		{"PostStatus", func(t *testing.T) {
			_, err := c.PostStatus(context.Background(), &empty.Empty{})
			require.Error(t, err)
			statusCode := status.Code(err)
			require.Equal(t, codes.Unimplemented, statusCode)
		}},
		{"PostComputeProviders", func(t *testing.T) {
			_, err := c.PostComputeProviders(context.Background(), &empty.Empty{})
			require.Error(t, err)
			statusCode := status.Code(err)
			require.Equal(t, codes.Unimplemented, statusCode)
		}},
		{"CreatePostData", func(t *testing.T) {
			_, err := c.CreatePostData(context.Background(), &pb.CreatePostDataRequest{})
			require.Error(t, err)
			statusCode := status.Code(err)
			require.Equal(t, codes.Unimplemented, statusCode)
		}},
		{"StopPostDataCreationSession", func(t *testing.T) {
			_, err := c.StopPostDataCreationSession(context.Background(), &pb.StopPostDataCreationSessionRequest{})
			require.Error(t, err)
			statusCode := status.Code(err)
			require.Equal(t, codes.Unimplemented, statusCode)
		}},
		{"PostDataCreationProgressStream", func(t *testing.T) {
			stream, err := c.PostDataCreationProgressStream(context.Background(), &empty.Empty{})
			// We expect to be able to open the stream but for it to fail upon the first request
			require.NoError(t, err)
			_, err = stream.Recv()
			statusCode := status.Code(err)
			require.Equal(t, codes.Unimplemented, statusCode)
		}},
	}

	// Run subtests
	for _, tc := range testCases {
		t.Run(tc.name, tc.run)
	}
}

func TestMeshService(t *testing.T) {
	grpcService := NewMeshService(txAPI, mempoolMock, &genTime, layersPerEpoch, networkID, layerDurationSec, layerAvgSize, txsPerBlock)
	shutDown := launchServer(t, grpcService)
	defer shutDown()

	// start a client
	addr := "localhost:" + strconv.Itoa(cfg.GrpcServerPort)

	// Set up a connection to the server.
	conn, err := grpc.Dial(addr, grpc.WithInsecure())
	require.NoError(t, err)
	defer func() {
		require.NoError(t, conn.Close())
	}()
	c := pb.NewMeshServiceClient(conn)

	// Construct an array of test cases to test each endpoint in turn
	testCases := []struct {
		name string
		run  func(*testing.T)
	}{
		{"GenesisTime", func(t *testing.T) {
			response, err := c.GenesisTime(context.Background(), &pb.GenesisTimeRequest{})
			require.NoError(t, err)
			require.Equal(t, uint64(genTime.GetGenesisTime().Unix()), response.Unixtime.Value)
		}},
		{"CurrentLayer", func(t *testing.T) {
			response, err := c.CurrentLayer(context.Background(), &pb.CurrentLayerRequest{})
			require.NoError(t, err)
			require.Equal(t, uint32(12), response.Layernum.Number)
		}},
		{"CurrentEpoch", func(t *testing.T) {
			response, err := c.CurrentEpoch(context.Background(), &pb.CurrentEpochRequest{})
			require.NoError(t, err)
			require.Equal(t, uint64(2), response.Epochnum.Value)
		}},
		{"NetId", func(t *testing.T) {
			response, err := c.NetID(context.Background(), &pb.NetIDRequest{})
			require.NoError(t, err)
			require.Equal(t, uint64(networkID), response.Netid.Value)
		}},
		{"LayerDuration", func(t *testing.T) {
			response, err := c.LayerDuration(context.Background(), &pb.LayerDurationRequest{})
			require.NoError(t, err)
			require.Equal(t, uint64(layerDurationSec), response.Duration.Value)
		}},
		{"MaxTransactionsPerSecond", func(t *testing.T) {
			response, err := c.MaxTransactionsPerSecond(context.Background(), &pb.MaxTransactionsPerSecondRequest{})
			require.NoError(t, err)
			require.Equal(t, uint64(layerAvgSize*txsPerBlock/layerDurationSec), response.MaxTxsPerSecond.Value)
		}},
		{"AccountMeshDataQuery", func(t *testing.T) {
			subtests := []struct {
				name string
				run  func(*testing.T)
			}{
				{
					// all inputs default to zero, no filter
					// query is valid but MaxResults is 0 so expect no results
					name: "no inputs",
					run: func(t *testing.T) {
						_, err := c.AccountMeshDataQuery(context.Background(), &pb.AccountMeshDataQueryRequest{})
						require.Error(t, err, "expected an error")
						require.Contains(t, err.Error(), "`Filter` must be provided")
						statusCode := status.Code(err)
						require.Equal(t, codes.InvalidArgument, statusCode)
					},
				},
				{
					name: "MinLayer too high",
					run: func(t *testing.T) {
						_, err := c.AccountMeshDataQuery(context.Background(), &pb.AccountMeshDataQueryRequest{
							MinLayer: &pb.LayerNumber{Number: layerCurrent + 1},
						})
						require.Error(t, err, "expected an error")
						require.Contains(t, err.Error(), "`LatestLayer` must be less than")
						statusCode := status.Code(err)
						require.Equal(t, codes.InvalidArgument, statusCode)
					},
				},
				{
					// This does not produce an error but we expect no results
					name: "Offset too high",
					run: func(t *testing.T) {
						res, err := c.AccountMeshDataQuery(context.Background(), &pb.AccountMeshDataQueryRequest{
							Filter: &pb.AccountMeshDataFilter{
								AccountId:            &pb.AccountId{},
								AccountMeshDataFlags: uint32(pb.AccountMeshDataFlag_ACCOUNT_MESH_DATA_FLAG_ACTIVATIONS),
							},
							Offset: math.MaxUint32,
						})
						require.NoError(t, err)
						require.Equal(t, uint32(0), res.TotalResults)
						require.Equal(t, 0, len(res.Data))
					},
				},
				{
					name: "no filter",
					run: func(t *testing.T) {
						_, err := c.AccountMeshDataQuery(context.Background(), &pb.AccountMeshDataQueryRequest{
							MaxResults: uint32(10),
						})
						require.Error(t, err, "expected an error")
						require.Contains(t, err.Error(), "`Filter` must be provided")
						statusCode := status.Code(err)
						require.Equal(t, codes.InvalidArgument, statusCode)
					},
				},
				{
					name: "empty filter",
					run: func(t *testing.T) {
						_, err := c.AccountMeshDataQuery(context.Background(), &pb.AccountMeshDataQueryRequest{
							MaxResults: uint32(10),
							Filter:     &pb.AccountMeshDataFilter{},
						})
						require.Error(t, err, "expected an error")
						require.Contains(t, err.Error(), "`Filter.AccountId` must be provided")
						statusCode := status.Code(err)
						require.Equal(t, codes.InvalidArgument, statusCode)
					},
				},
				{
					name: "filter with empty AccountId",
					run: func(t *testing.T) {
						res, err := c.AccountMeshDataQuery(context.Background(), &pb.AccountMeshDataQueryRequest{
							MaxResults: uint32(10),
							Filter: &pb.AccountMeshDataFilter{
								AccountId:            &pb.AccountId{},
								AccountMeshDataFlags: uint32(pb.AccountMeshDataFlag_ACCOUNT_MESH_DATA_FLAG_ACTIVATIONS),
							},
						})
						require.NoError(t, err)
						require.Equal(t, uint32(0), res.TotalResults)
						require.Equal(t, 0, len(res.Data))
					},
				},
				{
					name: "filter with valid AccountId",
					run: func(t *testing.T) {
						res, err := c.AccountMeshDataQuery(context.Background(), &pb.AccountMeshDataQueryRequest{
							MaxResults: uint32(10),
							Filter: &pb.AccountMeshDataFilter{
								AccountMeshDataFlags: uint32(pb.AccountMeshDataFlag_ACCOUNT_MESH_DATA_FLAG_ACTIVATIONS),
								AccountId:            &pb.AccountId{Address: addr1.Bytes()},
							},
						})
						require.NoError(t, err)
						require.Equal(t, uint32(1), res.TotalResults)
						require.Equal(t, 1, len(res.Data))
					},
				},
				{
					name: "filter with valid AccountId and AccountMeshDataFlags zero",
					run: func(t *testing.T) {
						_, err := c.AccountMeshDataQuery(context.Background(), &pb.AccountMeshDataQueryRequest{
							MaxResults: uint32(10),
							Filter: &pb.AccountMeshDataFilter{
								AccountId:            &pb.AccountId{Address: addr1.Bytes()},
								AccountMeshDataFlags: uint32(pb.AccountMeshDataFlag_ACCOUNT_MESH_DATA_FLAG_UNSPECIFIED),
							},
						})
						require.Error(t, err, "expected an error")
						require.Contains(t, err.Error(), "`Filter.AccountMeshDataFlags` must set at least one bitfield")
						statusCode := status.Code(err)
						require.Equal(t, codes.InvalidArgument, statusCode)
					},
				},
				{
					name: "filter with valid AccountId and AccountMeshDataFlags tx only",
					run: func(t *testing.T) {
						res, err := c.AccountMeshDataQuery(context.Background(), &pb.AccountMeshDataQueryRequest{
							MaxResults: uint32(10),
							Filter: &pb.AccountMeshDataFilter{
								AccountId:            &pb.AccountId{Address: addr1.Bytes()},
								AccountMeshDataFlags: uint32(pb.AccountMeshDataFlag_ACCOUNT_MESH_DATA_FLAG_TRANSACTIONS),
							},
						})
						require.NoError(t, err)
						require.Equal(t, uint32(1), res.TotalResults)
						require.Equal(t, 1, len(res.Data))
						checkAccountMeshDataItemTx(t, res.Data[0].Datum)
					},
				},
				{
					name: "filter with valid AccountId and AccountMeshDataFlags activations only",
					run: func(t *testing.T) {
						res, err := c.AccountMeshDataQuery(context.Background(), &pb.AccountMeshDataQueryRequest{
							MaxResults: uint32(10),
							Filter: &pb.AccountMeshDataFilter{
								AccountId:            &pb.AccountId{Address: addr1.Bytes()},
								AccountMeshDataFlags: uint32(pb.AccountMeshDataFlag_ACCOUNT_MESH_DATA_FLAG_ACTIVATIONS),
							},
						})
						require.NoError(t, err)
						require.Equal(t, uint32(1), res.TotalResults)
						require.Equal(t, 1, len(res.Data))
						checkAccountMeshDataItemActivation(t, res.Data[0].Datum)
					},
				},
				{
					name: "filter with valid AccountId and AccountMeshDataFlags all",
					run: func(t *testing.T) {
						res, err := c.AccountMeshDataQuery(context.Background(), &pb.AccountMeshDataQueryRequest{
							// Zero means unlimited
							MaxResults: uint32(0),
							Filter: &pb.AccountMeshDataFilter{
								AccountId: &pb.AccountId{Address: addr1.Bytes()},
								AccountMeshDataFlags: uint32(
									pb.AccountMeshDataFlag_ACCOUNT_MESH_DATA_FLAG_ACTIVATIONS |
										pb.AccountMeshDataFlag_ACCOUNT_MESH_DATA_FLAG_TRANSACTIONS),
							},
						})
						require.NoError(t, err)
						require.Equal(t, uint32(2), res.TotalResults)
						require.Equal(t, 2, len(res.Data))
						checkAccountMeshDataItemTx(t, res.Data[0].Datum)
						checkAccountMeshDataItemActivation(t, res.Data[1].Datum)
					},
				},
				{
					name: "max results",
					run: func(t *testing.T) {
						res, err := c.AccountMeshDataQuery(context.Background(), &pb.AccountMeshDataQueryRequest{
							MaxResults: uint32(1),
							Filter: &pb.AccountMeshDataFilter{
								AccountId: &pb.AccountId{Address: addr1.Bytes()},
								AccountMeshDataFlags: uint32(
									pb.AccountMeshDataFlag_ACCOUNT_MESH_DATA_FLAG_ACTIVATIONS |
										pb.AccountMeshDataFlag_ACCOUNT_MESH_DATA_FLAG_TRANSACTIONS),
							},
						})
						require.NoError(t, err)
						require.Equal(t, uint32(2), res.TotalResults)
						require.Equal(t, 1, len(res.Data))
						checkAccountMeshDataItemTx(t, res.Data[0].Datum)
					},
				},
				{
					name: "max results page 2",
					run: func(t *testing.T) {
						res, err := c.AccountMeshDataQuery(context.Background(), &pb.AccountMeshDataQueryRequest{
							MaxResults: uint32(1),
							Offset:     uint32(1),
							Filter: &pb.AccountMeshDataFilter{
								AccountId: &pb.AccountId{Address: addr1.Bytes()},
								AccountMeshDataFlags: uint32(
									pb.AccountMeshDataFlag_ACCOUNT_MESH_DATA_FLAG_ACTIVATIONS |
										pb.AccountMeshDataFlag_ACCOUNT_MESH_DATA_FLAG_TRANSACTIONS),
							},
						})
						require.NoError(t, err)
						require.Equal(t, uint32(2), res.TotalResults)
						require.Equal(t, 1, len(res.Data))
						checkAccountMeshDataItemActivation(t, res.Data[0].Datum)
					},
				},
			}

			// Run sub-subtests
			for _, r := range subtests {
				t.Run(r.name, r.run)
			}
		}},
		{name: "AccountMeshDataStream", run: func(t *testing.T) {
			// common testing framework
			generateRunFn := func(req *pb.AccountMeshDataStreamRequest) func(*testing.T) {
				return func(*testing.T) {
					// Just try opening and immediately closing the stream
					stream, err := c.AccountMeshDataStream(context.Background(), req)
					require.NoError(t, err, "unexpected error opening stream")

					// Do we need this? It doesn't seem to cause any harm
					stream.Context().Done()
				}
			}
			generateRunFnError := func(msg string, req *pb.AccountMeshDataStreamRequest) func(*testing.T) {
				return func(t *testing.T) {
					// there should be no error opening the stream
					stream, err := c.AccountMeshDataStream(context.Background(), req)
					require.NoError(t, err, "unexpected error opening stream")

					// sending a request should generate an error
					_, err = stream.Recv()
					require.Error(t, err, "expected an error")
					require.Contains(t, err.Error(), msg, "received unexpected error")
					statusCode := status.Code(err)
					require.Equal(t, codes.InvalidArgument, statusCode, "expected InvalidArgument error")

					// Do we need this? It doesn't seem to cause any harm
					stream.Context().Done()
				}
			}
			subtests := []struct {
				name string
				run  func(*testing.T)
			}{
				// ERROR INPUTS
				// We expect these to produce errors
				{
					name: "missing filter",
					run:  generateRunFnError("`Filter` must be provided", &pb.AccountMeshDataStreamRequest{}),
				},
				{
					name: "empty filter",
					run: generateRunFnError("`Filter.AccountId` must be provided", &pb.AccountMeshDataStreamRequest{
						Filter: &pb.AccountMeshDataFilter{},
					}),
				},
				{
					name: "missing address",
					run: generateRunFnError("`Filter.AccountId` must be provided", &pb.AccountMeshDataStreamRequest{
						Filter: &pb.AccountMeshDataFilter{
							AccountMeshDataFlags: uint32(
								pb.AccountMeshDataFlag_ACCOUNT_MESH_DATA_FLAG_ACTIVATIONS |
									pb.AccountMeshDataFlag_ACCOUNT_MESH_DATA_FLAG_TRANSACTIONS),
						},
					}),
				},
				{
					name: "filter with zero flags",
					run: generateRunFnError("`Filter.AccountMeshDataFlags` must set at least one bitfield", &pb.AccountMeshDataStreamRequest{
						Filter: &pb.AccountMeshDataFilter{
							AccountId:            &pb.AccountId{Address: addr1.Bytes()},
							AccountMeshDataFlags: uint32(0),
						},
					}),
				},

				// SUCCESS
				{
					name: "empty address",
					run: generateRunFn(&pb.AccountMeshDataStreamRequest{
						Filter: &pb.AccountMeshDataFilter{
							AccountId: &pb.AccountId{},
							AccountMeshDataFlags: uint32(
								pb.AccountMeshDataFlag_ACCOUNT_MESH_DATA_FLAG_ACTIVATIONS |
									pb.AccountMeshDataFlag_ACCOUNT_MESH_DATA_FLAG_TRANSACTIONS),
						},
					}),
				},
				{
					name: "invalid address",
					run: generateRunFn(&pb.AccountMeshDataStreamRequest{
						Filter: &pb.AccountMeshDataFilter{
							AccountId: &pb.AccountId{Address: []byte{'A'}},
							AccountMeshDataFlags: uint32(
								pb.AccountMeshDataFlag_ACCOUNT_MESH_DATA_FLAG_ACTIVATIONS |
									pb.AccountMeshDataFlag_ACCOUNT_MESH_DATA_FLAG_TRANSACTIONS),
						},
					}),
				},
			}

			// Run sub-subtests
			for _, r := range subtests {
				t.Run(r.name, r.run)
			}
		}},
		{"LayersQuery", func(t *testing.T) {
			generateRunFn := func(numResults int, req *pb.LayersQueryRequest) func(*testing.T) {
				return func(t *testing.T) {
					res, err := c.LayersQuery(context.Background(), req)
					require.NoError(t, err, "query returned an unexpected error")
					require.Equal(t, numResults, len(res.Layer), "unexpected number of layer results")
				}
			}
			generateRunFnError := func(msg string, req *pb.LayersQueryRequest) func(*testing.T) {
				return func(t *testing.T) {
					_, err := c.LayersQuery(context.Background(), req)
					require.Error(t, err, "expected query to produce an error")
					require.Contains(t, err.Error(), msg, "expected error to contain string")
				}
			}
			requests := []struct {
				name string
				run  func(*testing.T)
			}{
				// ERROR INPUTS
				// We expect these to produce errors

				// end layer after current layer
				{
					name: "end layer after current layer",
					run: generateRunFnError("error retrieving layer data", &pb.LayersQueryRequest{
						StartLayer: &pb.LayerNumber{Number: uint32(layerCurrent)},
						EndLayer:   &pb.LayerNumber{Number: uint32(layerCurrent + 2)},
					}),
				},

				// start layer after current layer
				{
					name: "start layer after current layer",
					run: generateRunFnError("error retrieving layer data", &pb.LayersQueryRequest{
						StartLayer: &pb.LayerNumber{Number: uint32(layerCurrent + 2)},
						EndLayer:   &pb.LayerNumber{Number: uint32(layerCurrent + 3)},
					}),
				},

				// layer after last received
				{
					name: "layer after last received",
					run: generateRunFnError("error retrieving layer data", &pb.LayersQueryRequest{
						StartLayer: &pb.LayerNumber{Number: uint32(layerLatest + 1)},
						EndLayer:   &pb.LayerNumber{Number: uint32(layerLatest + 2)},
					}),
				},

				// very very large range
				{
					name: "very very large range",
					run: generateRunFnError("error retrieving layer data", &pb.LayersQueryRequest{
						StartLayer: &pb.LayerNumber{Number: 0},
						EndLayer:   &pb.LayerNumber{Number: uint32(math.MaxUint32)},
					}),
				},

				// GOOD INPUTS

				// nil inputs
				// not an error since these default to zero, see
				// https://github.com/spacemeshos/api/issues/87
				{
					name: "nil inputs",
					run:  generateRunFn(1, &pb.LayersQueryRequest{}),
				},

				// start layer after end layer: expect no error, zero results
				{
					name: "start layer after end layer",
					run: generateRunFn(0, &pb.LayersQueryRequest{
						StartLayer: &pb.LayerNumber{Number: uint32(layerCurrent + 1)},
						EndLayer:   &pb.LayerNumber{Number: uint32(layerCurrent)},
					}),
				},

				// same start/end layer: expect no error, one result
				{
					name: "same start end layer",
					run: generateRunFn(1, &pb.LayersQueryRequest{
						StartLayer: &pb.LayerNumber{Number: uint32(layerVerified)},
						EndLayer:   &pb.LayerNumber{Number: uint32(layerVerified)},
					}),
				},

				// start layer after last approved/confirmed layer (but before current layer)
				{
					name: "start layer after last approved confirmed layer",
					run: generateRunFn(2, &pb.LayersQueryRequest{
						StartLayer: &pb.LayerNumber{Number: uint32(layerVerified + 1)},
						EndLayer:   &pb.LayerNumber{Number: uint32(layerVerified + 2)},
					}),
				},

				// end layer after last approved/confirmed layer (but before current layer)
				{
					name: "end layer after last approved confirmed layer",
					// expect difference + 1 return layers
					run: generateRunFn(layerVerified+2-layerFirst+1, &pb.LayersQueryRequest{
						StartLayer: &pb.LayerNumber{Number: uint32(layerFirst)},
						EndLayer:   &pb.LayerNumber{Number: uint32(layerVerified + 2)},
					}),
				},

				// comprehensive valid test
				{
					name: "comprehensive",
					run: func(t *testing.T) {
						req := &pb.LayersQueryRequest{
							StartLayer: &pb.LayerNumber{Number: uint32(layerFirst)},
							EndLayer:   &pb.LayerNumber{Number: uint32(layerLatest)},
						}

						res, err := c.LayersQuery(context.Background(), req)
						require.NoError(t, err, "query returned unexpected error")

						// endpoint inclusive so add one
						numLayers := layerLatest - layerFirst + 1
						require.Equal(t, numLayers, len(res.Layer))
						checkLayer(t, res.Layer[0])

						resLayerNine := res.Layer[9]
						require.Equal(t, uint32(9), resLayerNine.Number.Number, "layer nine is ninth")
						require.Equal(t, pb.Layer_LAYER_STATUS_UNSPECIFIED, resLayerNine.Status, "later layer is unconfirmed")
					},
				},
			}

			// Run sub-subtests
			for _, r := range requests {
				t.Run(r.name, r.run)
			}
		}},
		// NOTE: There are no simple error tests for LayerStream, as it does not take any arguments.
		// See TestLayerStream_comprehensive test, below.
	}

	// Run subtests
	for _, tc := range testCases {
		t.Run(tc.name, tc.run)
	}
}

func TestTransactionServiceSubmitUnsync(t *testing.T) {
	req := require.New(t)
	syncer := &SyncerMock{}
	grpcService := NewTransactionService(&networkMock, txAPI, mempoolMock, syncer)
	shutDown := launchServer(t, grpcService)
	defer shutDown()

	// start a client
	addr := "localhost:" + strconv.Itoa(cfg.GrpcServerPort)

	// Set up a connection to the server.
	conn, err := grpc.Dial(addr, grpc.WithInsecure())
	req.NoError(err)

	defer func() { req.NoError(conn.Close()) }()
	c := pb.NewTransactionServiceClient(conn)

	serializedTx, err := types.InterfaceToBytes(globalTx)
	req.NoError(err, "error serializing tx")

	// This time, we expect an error, since isSynced is false (by default)
	// The node should not allow tx submission when not synced
	res, err := c.SubmitTransaction(
		context.Background(),
		&pb.SubmitTransactionRequest{Transaction: serializedTx},
	)
<<<<<<< HEAD
	require.EqualError(err, "rpc error: code = FailedPrecondition desc = Cannot submit transaction, node is not in sync yet, try again later")
	require.Nil(res)
=======
	req.Error(err)
	req.Nil(res)
>>>>>>> 3e720899

	syncer.isSynced = true

	// This time, we expect no error, since isSynced is now true
	_, err = c.SubmitTransaction(
		context.Background(),
		&pb.SubmitTransactionRequest{Transaction: serializedTx},
	)
<<<<<<< HEAD
	require.NoError(err)
	// TODO: randomly got an error here, should investigate. Added specific error check above, as this error should have
	//  happened there first.
	//  Received unexpected error: "rpc error: code = Unimplemented desc = unknown service spacemesh.v1.TransactionService"
=======
	req.NoError(err)
>>>>>>> 3e720899
}

func TestTransactionService(t *testing.T) {

	grpcService := NewTransactionService(&networkMock, txAPI, mempoolMock, &SyncerMock{isSynced: true})
	shutDown := launchServer(t, grpcService)
	defer shutDown()

	// start a client
	addr := "localhost:" + strconv.Itoa(cfg.GrpcServerPort)

	// Set up a connection to the server.
	conn, err := grpc.Dial(addr, grpc.WithInsecure())
	require.NoError(t, err)
	defer func() {
		require.NoError(t, conn.Close())
	}()
	c := pb.NewTransactionServiceClient(conn)

	// Construct an array of test cases to test each endpoint in turn
	testCases := []struct {
		name string
		run  func(*testing.T)
	}{
		{"SubmitTransaction", func(t *testing.T) {
			serializedTx, err := types.InterfaceToBytes(globalTx)
			require.NoError(t, err, "error serializing tx")
			res, err := c.SubmitTransaction(context.Background(), &pb.SubmitTransactionRequest{
				Transaction: serializedTx,
			})
			require.NoError(t, err)
			require.Equal(t, int32(code.Code_OK), res.Status.Code)
			require.Equal(t, globalTx.ID().Bytes(), res.Txstate.Id.Id)
			require.Equal(t, pb.TransactionState_TRANSACTION_STATE_MEMPOOL, res.Txstate.State)
		}},
		{"SubmitTransaction_ZeroBalance", func(t *testing.T) {
			txAPI.balances[globalTx.Origin()] = big.NewInt(0)
			serializedTx, err := types.InterfaceToBytes(globalTx)
			require.NoError(t, err, "error serializing tx")
			_, err = c.SubmitTransaction(context.Background(), &pb.SubmitTransactionRequest{
				Transaction: serializedTx,
			})
			statusCode := status.Code(err)
			require.Equal(t, codes.InvalidArgument, statusCode)
			require.Contains(t, err.Error(), "`Transaction` incorrect counter or")
			txAPI.balances[globalTx.Origin()] = big.NewInt(int64(accountBalance))
		}},
		{"SubmitTransaction_BadCounter", func(t *testing.T) {
			txAPI.nonces[globalTx.Origin()] = uint64(accountCounter + 1)
			serializedTx, err := types.InterfaceToBytes(globalTx)
			require.NoError(t, err, "error serializing tx")
			_, err = c.SubmitTransaction(context.Background(), &pb.SubmitTransactionRequest{
				Transaction: serializedTx,
			})
			statusCode := status.Code(err)
			require.Equal(t, codes.InvalidArgument, statusCode)
			require.Contains(t, err.Error(), "`Transaction` incorrect counter or")
			txAPI.nonces[globalTx.Origin()] = uint64(accountCounter)
		}},
		{"SubmitTransaction_InvalidTx", func(t *testing.T) {
			// Try sending invalid tx data
			serializedTx, err := types.InterfaceToBytes("this is not the transaction you're looking for")
			require.NoError(t, err, "error serializing tx")
			_, err = c.SubmitTransaction(context.Background(), &pb.SubmitTransactionRequest{
				Transaction: serializedTx,
			})
			statusCode := status.Code(err)
			require.Equal(t, codes.InvalidArgument, statusCode)
			require.Contains(t, err.Error(), "`Transaction` must contain")
		}},
		{"SubmitTransaction_InvalidAddr", func(t *testing.T) {
			// this tx origin does not exist in state
			serializedTx, err := types.InterfaceToBytes(globalTx2)
			require.NoError(t, err, "error serializing tx")
			_, err = c.SubmitTransaction(context.Background(), &pb.SubmitTransactionRequest{
				Transaction: serializedTx,
			})
			statusCode := status.Code(err)
			require.Equal(t, codes.InvalidArgument, statusCode)
			require.Contains(t, err.Error(), "`Transaction` origin account not found")
		}},
		{"TransactionsState_MissingTransactionId", func(t *testing.T) {
			_, err = c.TransactionsState(context.Background(), &pb.TransactionsStateRequest{})
			statusCode := status.Code(err)
			require.Equal(t, codes.InvalidArgument, statusCode)
			require.Contains(t, err.Error(), "`TransactionId` must include")
		}},
		{"TransactionsState_TransactionIdZeroLen", func(t *testing.T) {
			_, err = c.TransactionsState(context.Background(), &pb.TransactionsStateRequest{
				TransactionId: []*pb.TransactionId{},
			})
			statusCode := status.Code(err)
			require.Equal(t, codes.InvalidArgument, statusCode)
			require.Contains(t, err.Error(), "`TransactionId` must include")
		}},
		{"TransactionsState_StateOnly", func(t *testing.T) {
			req := &pb.TransactionsStateRequest{}
			req.TransactionId = append(req.TransactionId, &pb.TransactionId{
				Id: globalTx.ID().Bytes(),
			})
			res, err := c.TransactionsState(context.Background(), req)
			require.NoError(t, err)
			require.Equal(t, 1, len(res.TransactionsState))
			require.Equal(t, 0, len(res.Transactions))
			require.Equal(t, globalTx.ID().Bytes(), res.TransactionsState[0].Id.Id)
			require.Equal(t, pb.TransactionState_TRANSACTION_STATE_MESH, res.TransactionsState[0].State)
		}},
		{"TransactionsState_All", func(t *testing.T) {
			req := &pb.TransactionsStateRequest{}
			req.IncludeTransactions = true
			req.TransactionId = append(req.TransactionId, &pb.TransactionId{
				Id: globalTx.ID().Bytes(),
			})
			res, err := c.TransactionsState(context.Background(), req)
			require.NoError(t, err)
			require.Equal(t, 1, len(res.TransactionsState))
			require.Equal(t, 1, len(res.Transactions))
			require.Equal(t, globalTx.ID().Bytes(), res.TransactionsState[0].Id.Id)
			require.Equal(t, pb.TransactionState_TRANSACTION_STATE_MESH, res.TransactionsState[0].State)

			checkTransaction(t, res.Transactions[0])
		}},
		{"TransactionsStateStream_MissingTransactionId", func(t *testing.T) {
			req := &pb.TransactionsStateStreamRequest{}
			stream, err := c.TransactionsStateStream(context.Background(), req)
			require.NoError(t, err)
			_, err = stream.Recv()
			statusCode := status.Code(err)
			require.Equal(t, codes.InvalidArgument, statusCode)
			require.Contains(t, err.Error(), "`TransactionId` must include")
		}},
		{"TransactionsStateStream_TransactionIdZeroLen", func(t *testing.T) {
			req := &pb.TransactionsStateStreamRequest{
				TransactionId: []*pb.TransactionId{},
			}
			stream, err := c.TransactionsStateStream(context.Background(), req)
			require.NoError(t, err)
			_, err = stream.Recv()
			statusCode := status.Code(err)
			require.Equal(t, codes.InvalidArgument, statusCode)
			require.Contains(t, err.Error(), "`TransactionId` must include")
		}},
		{"TransactionsStateStream_StateOnly", func(t *testing.T) {
			// Set up the reporter
			req := &pb.TransactionsStateStreamRequest{}
			req.TransactionId = append(req.TransactionId, &pb.TransactionId{
				Id: globalTx.ID().Bytes(),
			})

			wg := sync.WaitGroup{}
			wg.Add(1)
			go func() {
				defer wg.Done()
				stream, err := c.TransactionsStateStream(context.Background(), req)
				require.NoError(t, err)
				res, err := stream.Recv()
				require.NoError(t, err)
				require.Nil(t, res.Transaction)
				require.Equal(t, globalTx.ID().Bytes(), res.TransactionState.Id.Id)
				require.Equal(t, pb.TransactionState_TRANSACTION_STATE_MESH, res.TransactionState.State)
			}()

			events.CloseEventReporter()
			err := events.InitializeEventReporterWithOptions("", 1, true)
			require.NoError(t, err)
			events.ReportNewTx(globalTx)
			wg.Wait()
		}},
		{"TransactionsStateStream_All", func(t *testing.T) {
			req := &pb.TransactionsStateStreamRequest{}
			req.TransactionId = append(req.TransactionId, &pb.TransactionId{
				Id: globalTx.ID().Bytes(),
			})
			req.IncludeTransactions = true

			wg := sync.WaitGroup{}
			wg.Add(1)
			go func() {
				defer wg.Done()
				stream, err := c.TransactionsStateStream(context.Background(), req)
				require.NoError(t, err)
				res, err := stream.Recv()
				require.NoError(t, err)
				require.Equal(t, globalTx.ID().Bytes(), res.TransactionState.Id.Id)
				require.Equal(t, pb.TransactionState_TRANSACTION_STATE_MESH, res.TransactionState.State)
				checkTransaction(t, res.Transaction)
			}()

			events.CloseEventReporter()
			err := events.InitializeEventReporterWithOptions("", 1, true)
			require.NoError(t, err)
			events.ReportNewTx(globalTx)
			wg.Wait()
		}},
		// Submit a tx, then receive it over the stream
		{"TransactionsState_SubmitThenStream", func(t *testing.T) {
			// Remove the tx from the mesh so it only appears in the mempool
			delete(txAPI.returnTx, globalTx.ID())
			defer func() { txAPI.returnTx[globalTx.ID()] = globalTx }()

			// STREAM
			// Open the stream first and listen for new transactions
			req := &pb.TransactionsStateStreamRequest{}
			req.TransactionId = append(req.TransactionId, &pb.TransactionId{
				Id: globalTx.ID().Bytes(),
			})
			req.IncludeTransactions = true

			// Simulate the process by which a newly-broadcast tx lands in the mempool
			wgBroadcast := sync.WaitGroup{}
			wgBroadcast.Add(1)
			go func() {
				// Wait until the data is available
				wgBroadcast.Wait()

				// Read it
				data := networkMock.GetBroadcast()

				// Deserialize
				tx, err := types.BytesToTransaction(data)
				require.NotNil(t, tx, "expected transaction")
				require.NoError(t, tx.CalcAndSetOrigin())
				require.NoError(t, err, "error deserializing broadcast tx")

				// We assume the data is valid here, and put it directly into the txpool
				mempoolMock.Put(tx.ID(), tx)
			}()

			wg := sync.WaitGroup{}
			wg.Add(1)
			go func() {
				defer wg.Done()
				stream, err := c.TransactionsStateStream(context.Background(), req)
				require.NoError(t, err)
				res, err := stream.Recv()
				require.NoError(t, err)
				require.Equal(t, globalTx.ID().Bytes(), res.TransactionState.Id.Id)
				// We expect the tx to go to the mempool
				require.Equal(t, pb.TransactionState_TRANSACTION_STATE_MEMPOOL, res.TransactionState.State)
				checkTransaction(t, res.Transaction)
			}()

			// SUBMIT
			events.CloseEventReporter()
			err := events.InitializeEventReporterWithOptions("", 1, true)
			require.NoError(t, err)
			serializedTx, err := types.InterfaceToBytes(globalTx)
			require.NoError(t, err, "error serializing tx")
			res, err := c.SubmitTransaction(context.Background(), &pb.SubmitTransactionRequest{
				Transaction: serializedTx,
			})
			require.NoError(t, err)
			require.Equal(t, int32(code.Code_OK), res.Status.Code)
			require.Equal(t, globalTx.ID().Bytes(), res.Txstate.Id.Id)
			require.Equal(t, pb.TransactionState_TRANSACTION_STATE_MEMPOOL, res.Txstate.State)
			wgBroadcast.Done()

			wg.Wait()
		}},
	}

	// Run subtests
	for _, tc := range testCases {
		t.Run(tc.name, tc.run)
	}
}

func checkTransaction(t *testing.T, tx *pb.Transaction) {
	require.Equal(t, globalTx.ID().Bytes(), tx.Id.Id)
	require.Equal(t, globalTx.Origin().Bytes(), tx.Sender.Address)
	require.Equal(t, globalTx.GasLimit, tx.GasOffered.GasProvided)
	require.Equal(t, globalTx.Amount, tx.Amount.Value)
	require.Equal(t, globalTx.AccountNonce, tx.Counter)
	require.Equal(t, globalTx.Origin().Bytes(), tx.Signature.PublicKey)
	switch x := tx.Datum.(type) {
	case *pb.Transaction_CoinTransfer:
		require.Equal(t, globalTx.Recipient.Bytes(), x.CoinTransfer.Receiver.Address,
			"inner coin transfer tx has bad recipient")
	default:
		require.Fail(t, "inner tx has wrong tx data type")
	}
}

func checkLayer(t *testing.T, l *pb.Layer) {
	require.Equal(t, uint32(0), l.Number.Number, "first layer is zero")
	require.Equal(t, pb.Layer_LAYER_STATUS_CONFIRMED, l.Status, "first layer is confirmed")

	require.Equal(t, atxPerLayer, len(l.Activations), "unexpected number of activations in layer")
	require.Equal(t, blkPerLayer, len(l.Blocks), "unexpected number of blocks in layer")
	require.Equal(t, stateRoot.Bytes(), l.RootStateHash, "unexpected state root")

	// The order of the activations is not deterministic since they're
	// stored in a map, and randomized each run. Check if either matches.
	require.Condition(t, func() bool {
		for _, a := range l.Activations {
			// Compare the two element by element
			if a.Layer.Number != uint32(globalAtx.PubLayerID) {
				continue
			}
			if bytes.Compare(a.Id.Id, globalAtx.ID().Bytes()) != 0 {
				continue
			}
			if bytes.Compare(a.SmesherId.Id, globalAtx.NodeID.ToBytes()) != 0 {
				continue
			}
			if bytes.Compare(a.Coinbase.Address, globalAtx.Coinbase.Bytes()) != 0 {
				continue
			}
			if bytes.Compare(a.PrevAtx.Id, globalAtx.PrevATXID.Bytes()) != 0 {
				continue
			}
			if a.CommitmentSize != globalAtx.Space {
				continue
			}
			// found a match
			return true
		}
		// no match
		return false
	}, "return layer does not contain expected activation data")

	resBlock := l.Blocks[0]

	require.NotNil(t, resBlock.ActivationId)
	require.NotNil(t, resBlock.SmesherId)

	require.Equal(t, len(block1.TxIDs), len(resBlock.Transactions))
	require.Equal(t, block1.ID().Bytes(), resBlock.Id)

	// Check the tx as well
	resTx := resBlock.Transactions[0]
	require.Equal(t, globalTx.ID().Bytes(), resTx.Id.Id)
	require.Equal(t, globalTx.Origin().Bytes(), resTx.Sender.Address)
	require.Equal(t, globalTx.GasLimit, resTx.GasOffered.GasProvided)
	require.Equal(t, globalTx.Amount, resTx.Amount.Value)
	require.Equal(t, globalTx.AccountNonce, resTx.Counter)
	require.Equal(t, globalTx.Signature[:], resTx.Signature.Signature)
	require.Equal(t, pb.Signature_SCHEME_ED25519_PLUS_PLUS, resTx.Signature.Scheme)
	require.Equal(t, globalTx.Origin().Bytes(), resTx.Signature.PublicKey)

	// The Data field is a bit trickier to read
	switch x := resTx.Datum.(type) {
	case *pb.Transaction_CoinTransfer:
		require.Equal(t, globalTx.Recipient.Bytes(), x.CoinTransfer.Receiver.Address,
			"inner coin transfer tx has bad recipient")
	default:
		require.Fail(t, "inner tx has wrong tx data type")
	}
}

func TestAccountMeshDataStream_comprehensive(t *testing.T) {
	grpcService := NewMeshService(txAPI, mempoolMock, &genTime, layersPerEpoch, networkID, layerDurationSec, layerAvgSize, txsPerBlock)
	shutDown := launchServer(t, grpcService)
	defer shutDown()

	// start a client
	addr := "localhost:" + strconv.Itoa(cfg.GrpcServerPort)

	// Set up a connection to the server.
	conn, err := grpc.Dial(addr, grpc.WithInsecure())
	require.NoError(t, err)
	defer func() {
		require.NoError(t, conn.Close())
	}()
	c := pb.NewMeshServiceClient(conn)

	// set up the grpc listener stream
	req := &pb.AccountMeshDataStreamRequest{
		Filter: &pb.AccountMeshDataFilter{
			AccountId: &pb.AccountId{Address: addr1.Bytes()},
			AccountMeshDataFlags: uint32(
				pb.AccountMeshDataFlag_ACCOUNT_MESH_DATA_FLAG_ACTIVATIONS |
					pb.AccountMeshDataFlag_ACCOUNT_MESH_DATA_FLAG_TRANSACTIONS),
		},
	}

	// Need to wait for goroutine to end before ending the test
	wg := sync.WaitGroup{}
	wg.Add(1)

	// This will block so run it in a goroutine
	go func() {
		defer wg.Done()
		stream, err := c.AccountMeshDataStream(context.Background(), req)
		require.NoError(t, err, "stream request returned unexpected error")

		var res *pb.AccountMeshDataStreamResponse

		res, err = stream.Recv()
		require.NoError(t, err, "got error from stream")
		checkAccountMeshDataItemTx(t, res.Datum.Datum)

		// second item should be an activation
		res, err = stream.Recv()
		require.NoError(t, err, "got error from stream")
		checkAccountMeshDataItemActivation(t, res.Datum.Datum)

		// look for EOF
		// third and fourth events streamed should not be received! they should be
		// filtered out
		res, err = stream.Recv()
		require.Equal(t, io.EOF, err, "expected EOF from stream")
	}()

	// initialize the streamer
	log.Info("initializing event stream")
	events.CloseEventReporter()
	err = events.InitializeEventReporterWithOptions("", 0, true)
	require.NoError(t, err)

	// publish a tx
	events.ReportNewTx(globalTx)

	// publish an activation
	events.ReportNewActivation(globalAtx)

	// test streaming a tx and an atx that are filtered out
	// these should not be received
	events.ReportNewTx(globalTx2)
	events.ReportNewActivation(globalAtx2)

	// close the stream
	log.Info("closing event stream")
	events.CloseEventReporter()

	// wait for the goroutine
	wg.Wait()
}

func TestAccountDataStream_comprehensive(t *testing.T) {
	if testing.Short() {
		t.Skip()
	}
	svc := NewGlobalStateService(txAPI, mempoolMock)
	shutDown := launchServer(t, svc)
	defer shutDown()

	// start a client
	addr := "localhost:" + strconv.Itoa(cfg.GrpcServerPort)

	// Set up a connection to the server.
	conn, err := grpc.Dial(addr, grpc.WithInsecure())
	require.NoError(t, err)
	defer func() {
		require.NoError(t, conn.Close())
	}()
	c := pb.NewGlobalStateServiceClient(conn)

	// set up the grpc listener stream
	req := &pb.AccountDataStreamRequest{
		Filter: &pb.AccountDataFilter{
			AccountId: &pb.AccountId{Address: addr1.Bytes()},
			AccountDataFlags: uint32(
				pb.AccountDataFlag_ACCOUNT_DATA_FLAG_REWARD |
					pb.AccountDataFlag_ACCOUNT_DATA_FLAG_ACCOUNT |
					pb.AccountDataFlag_ACCOUNT_DATA_FLAG_TRANSACTION_RECEIPT),
		},
	}

	// Synchronize the two routines
	wg := sync.WaitGroup{}
	wg.Add(1)

	// This will block so run it in a goroutine
	go func() {
		defer wg.Done()
		stream, err := c.AccountDataStream(context.Background(), req)
		require.NoError(t, err, "stream request returned unexpected error")

		var res *pb.AccountDataStreamResponse

		res, err = stream.Recv()
		require.NoError(t, err, "got error from stream")
		checkAccountDataItemReceipt(t, res.Datum.Datum)

		res, err = stream.Recv()
		require.NoError(t, err, "got error from stream")
		checkAccountDataItemReward(t, res.Datum.Datum)

		res, err = stream.Recv()
		require.NoError(t, err, "got error from stream")
		checkAccountDataItemAccount(t, res.Datum.Datum)

		// look for EOF
		// the next two events streamed should not be received! they should be
		// filtered out
		res, err = stream.Recv()
		require.Equal(t, io.EOF, err, "expected EOF from stream")
	}()

	// initialize the streamer
	log.Info("initializing event stream")
	events.CloseEventReporter()
	err = events.InitializeEventReporterWithOptions("", 0, true)
	require.NoError(t, err)

	// publish a receipt
	events.ReportReceipt(events.TxReceipt{
		Address: addr1,
		Index:   receiptIndex,
	})

	// publish a reward
	events.ReportRewardReceived(events.Reward{
		Layer:       layerFirst,
		Total:       rewardAmount,
		LayerReward: rewardAmount * 2,
		Coinbase:    addr1,
	})

	// publish an account data update
	events.ReportAccountUpdate(addr1)

	// test streaming a reward and account update that should be filtered out
	// these should not be received
	events.ReportAccountUpdate(addr2)
	events.ReportRewardReceived(events.Reward{Coinbase: addr2})

	// close the stream
	log.Info("closing event stream")
	events.CloseEventReporter()

	// wait for the goroutine to finish
	wg.Wait()
}

func TestGlobalStateStream_comprehensive(t *testing.T) {
	svc := NewGlobalStateService(txAPI, mempoolMock)
	shutDown := launchServer(t, svc)
	defer shutDown()

	// start a client
	addr := "localhost:" + strconv.Itoa(cfg.GrpcServerPort)

	// Set up a connection to the server.
	conn, err := grpc.Dial(addr, grpc.WithInsecure())
	require.NoError(t, err)
	defer func() {
		require.NoError(t, conn.Close())
	}()
	c := pb.NewGlobalStateServiceClient(conn)

	// set up the grpc listener stream
	req := &pb.GlobalStateStreamRequest{
		GlobalStateDataFlags: uint32(
			pb.GlobalStateDataFlag_GLOBAL_STATE_DATA_FLAG_ACCOUNT |
				pb.GlobalStateDataFlag_GLOBAL_STATE_DATA_FLAG_GLOBAL_STATE_HASH |
				pb.GlobalStateDataFlag_GLOBAL_STATE_DATA_FLAG_REWARD |
				pb.GlobalStateDataFlag_GLOBAL_STATE_DATA_FLAG_TRANSACTION_RECEIPT),
	}

	// Synchronize the two routines
	wg := sync.WaitGroup{}
	wg.Add(1)

	// This will block so run it in a goroutine
	go func() {
		defer wg.Done()
		stream, err := c.GlobalStateStream(context.Background(), req)
		require.NoError(t, err, "stream request returned unexpected error")

		var res *pb.GlobalStateStreamResponse

		res, err = stream.Recv()
		require.NoError(t, err, "got error from stream")
		checkGlobalStateDataReceipt(t, res.Datum.Datum)

		res, err = stream.Recv()
		require.NoError(t, err, "got error from stream")
		checkGlobalStateDataReward(t, res.Datum.Datum)

		res, err = stream.Recv()
		require.NoError(t, err, "got error from stream")
		checkGlobalStateDataAccountWrapper(t, res.Datum.Datum)

		res, err = stream.Recv()
		require.NoError(t, err, "got error from stream")
		checkGlobalStateDataGlobalState(t, res.Datum.Datum)

		// look for EOF
		// the next two events streamed should not be received! they should be
		// filtered out
		res, err = stream.Recv()
		require.Equal(t, io.EOF, err, "expected EOF from stream")
	}()

	// initialize the streamer
	log.Info("initializing event stream")
	events.CloseEventReporter()
	err = events.InitializeEventReporterWithOptions("", 0, true)
	require.NoError(t, err)

	// publish a receipt
	events.ReportReceipt(events.TxReceipt{
		Address: addr1,
		Index:   receiptIndex,
	})

	// publish a reward
	events.ReportRewardReceived(events.Reward{
		Layer:       layerFirst,
		Total:       rewardAmount,
		LayerReward: rewardAmount * 2,
		Coinbase:    addr1,
	})

	// publish an account data update
	events.ReportAccountUpdate(addr1)

	// publish a new layer
	layer, err := txAPI.GetLayer(layerFirst)
	require.NoError(t, err)
	events.ReportNewLayer(events.NewLayer{
		Layer:  layer,
		Status: events.LayerStatusTypeConfirmed,
	})

	// close the stream
	log.Info("closing event stream")
	events.CloseEventReporter()

	// wait for the goroutine to finish
	wg.Wait()
}

func TestLayerStream_comprehensive(t *testing.T) {
	if testing.Short() {
		t.Skip()
	}
	grpcService := NewMeshService(txAPI, mempoolMock, &genTime, layersPerEpoch, networkID, layerDurationSec, layerAvgSize, txsPerBlock)
	shutDown := launchServer(t, grpcService)
	defer shutDown()

	// start a client
	addr := "localhost:" + strconv.Itoa(cfg.GrpcServerPort)

	// Set up a connection to the server.
	log.Info("dialing %s", addr)
	conn, err := grpc.Dial(addr, grpc.WithInsecure())
	require.NoError(t, err)
	defer func() {
		require.NoError(t, conn.Close())
	}()

	// Need to wait for goroutine to end before ending the test
	wg := sync.WaitGroup{}
	wg.Add(1)

	// This will block so run it in a goroutine
	go func() {
		defer wg.Done()

		// set up the grpc listener stream
		req := &pb.LayerStreamRequest{}
		c := pb.NewMeshServiceClient(conn)
		stream, err := c.LayerStream(context.Background(), req)
		require.NoError(t, err, "stream request returned unexpected error")

		var res *pb.LayerStreamResponse

		res, err = stream.Recv()
		require.NoError(t, err, "got error from stream")
		require.Equal(t, uint32(0), res.Layer.Number.Number)
		require.Equal(t, events.LayerStatusTypeConfirmed, int(res.Layer.Status))
		checkLayer(t, res.Layer)

		// look for EOF
		_, err = stream.Recv()
		require.Equal(t, io.EOF, err, "expected EOF from stream")
	}()

	// initialize the streamer
	log.Info("initializing event stream")
	require.NoError(t, events.InitializeEventReporterWithOptions("", 0, true))

	layer, err := txAPI.GetLayer(layerFirst)
	require.NoError(t, err)
	events.ReportNewLayer(events.NewLayer{
		Layer:  layer,
		Status: events.LayerStatusTypeConfirmed,
	})

	// close the stream
	log.Info("closing event stream")
	events.CloseEventReporter()

	// wait for the goroutine
	wg.Wait()
}

func checkAccountDataQueryItemAccount(t *testing.T, dataItem interface{}) {
	switch x := dataItem.(type) {
	case *pb.AccountData_AccountWrapper:
		// Check the account, nonce, and balance
		require.Equal(t, addr1.Bytes(), x.AccountWrapper.AccountId.Address,
			"inner account has bad address")
		require.Equal(t, uint64(accountCounter), x.AccountWrapper.StateCurrent.Counter,
			"inner account has bad current counter")
		require.Equal(t, uint64(accountBalance), x.AccountWrapper.StateCurrent.Balance.Value,
			"inner account has bad current balance")
		require.Equal(t, uint64(accountCounter+1), x.AccountWrapper.StateProjected.Counter,
			"inner account has bad projected counter")
		require.Equal(t, uint64(accountBalance+1), x.AccountWrapper.StateProjected.Balance.Value,
			"inner account has bad projected balance")
	default:
		require.Fail(t, "inner account data item has wrong data type")
	}
}

func checkAccountDataQueryItemReward(t *testing.T, dataItem interface{}) {
	switch x := dataItem.(type) {
	case *pb.AccountData_Reward:
		require.Equal(t, uint32(layerFirst), x.Reward.Layer.Number)
		require.Equal(t, uint64(rewardAmount), x.Reward.Total.Value)
		require.Equal(t, uint64(rewardAmount), x.Reward.LayerReward.Value)
		require.Equal(t, addr1.Bytes(), x.Reward.Coinbase.Address)
	default:
		require.Fail(t, "inner account data item has wrong data type")
	}
}

func checkAccountMeshDataItemTx(t *testing.T, dataItem interface{}) {
	switch x := dataItem.(type) {
	case *pb.AccountMeshData_Transaction:
		// Check the sender
		require.Equal(t, globalTx.Origin().Bytes(), x.Transaction.Signature.PublicKey,
			"inner coin transfer tx has bad sender")
		require.Equal(t, globalTx.Amount, x.Transaction.Amount.Value,
			"inner coin transfer tx has bad amount")
		require.Equal(t, globalTx.AccountNonce, x.Transaction.Counter,
			"inner coin transfer tx has bad counter")

		// Need to further check tx type
		switch y := x.Transaction.Datum.(type) {
		case *pb.Transaction_CoinTransfer:
			require.Equal(t, globalTx.Recipient.Bytes(), y.CoinTransfer.Receiver.Address,
				"inner coin transfer tx has bad recipient")
		default:
			require.Fail(t, "inner tx has wrong tx data type")
		}
	default:
		require.Fail(t, "inner account data item has wrong data type")
	}
}

func checkAccountMeshDataItemActivation(t *testing.T, dataItem interface{}) {
	switch x := dataItem.(type) {
	case *pb.AccountMeshData_Activation:
		require.Equal(t, globalAtx.ID().Bytes(), x.Activation.Id.Id)
		require.Equal(t, uint32(globalAtx.PubLayerID), x.Activation.Layer.Number)
		require.Equal(t, globalAtx.NodeID.ToBytes(), x.Activation.SmesherId.Id)
		require.Equal(t, globalAtx.Coinbase.Bytes(), x.Activation.Coinbase.Address)
		require.Equal(t, globalAtx.PrevATXID.Bytes(), x.Activation.PrevAtx.Id)
		require.Equal(t, uint64(commitmentSize), x.Activation.CommitmentSize)
	default:
		require.Fail(t, "inner account data item has wrong tx data type")
	}
}

func checkAccountDataItemReward(t *testing.T, dataItem interface{}) {
	switch x := dataItem.(type) {
	case *pb.AccountData_Reward:
		require.Equal(t, uint64(rewardAmount), x.Reward.Total.Value)
		require.Equal(t, uint32(layerFirst), x.Reward.Layer.Number)
		require.Equal(t, uint64(rewardAmount*2), x.Reward.LayerReward.Value)
		require.Equal(t, addr1.Bytes(), x.Reward.Coinbase.Address)

	default:
		require.Fail(t, "inner account data item has wrong data type")
	}
}

func checkAccountDataItemReceipt(t *testing.T, dataItem interface{}) {
	switch x := dataItem.(type) {
	// We should check more data elements here but this isn't really implemented yet so for now
	// just check one as a sanity check
	case *pb.AccountData_Receipt:
		require.Equal(t, uint32(receiptIndex), x.Receipt.Index)

	default:
		require.Fail(t, "inner account data item has wrong data type")
	}
}

func checkAccountDataItemAccount(t *testing.T, dataItem interface{}) {
	switch x := dataItem.(type) {
	case *pb.AccountData_AccountWrapper:
		require.Equal(t, addr1.Bytes(), x.AccountWrapper.AccountId.Address)
		require.Equal(t, uint64(accountBalance), x.AccountWrapper.StateCurrent.Balance.Value)
		require.Equal(t, uint64(accountCounter), x.AccountWrapper.StateCurrent.Counter)
		require.Equal(t, uint64(accountBalance+1), x.AccountWrapper.StateProjected.Balance.Value)
		require.Equal(t, uint64(accountCounter+1), x.AccountWrapper.StateProjected.Counter)

	default:
		require.Fail(t, "inner account data item has wrong data type")
	}
}

func checkGlobalStateDataReward(t *testing.T, dataItem interface{}) {
	switch x := dataItem.(type) {
	case *pb.GlobalStateData_Reward:
		require.Equal(t, uint64(rewardAmount), x.Reward.Total.Value)
		require.Equal(t, uint32(layerFirst), x.Reward.Layer.Number)
		require.Equal(t, uint64(rewardAmount*2), x.Reward.LayerReward.Value)
		require.Equal(t, addr1.Bytes(), x.Reward.Coinbase.Address)

	default:
		require.Fail(t, "inner account data item has wrong data type")
	}
}

func checkGlobalStateDataReceipt(t *testing.T, dataItem interface{}) {
	switch x := dataItem.(type) {
	case *pb.GlobalStateData_Receipt:
		require.Equal(t, uint32(receiptIndex), x.Receipt.Index)

	default:
		require.Fail(t, "inner account data item has wrong data type")
	}
}

func checkGlobalStateDataAccountWrapper(t *testing.T, dataItem interface{}) {
	switch x := dataItem.(type) {
	case *pb.GlobalStateData_AccountWrapper:
		require.Equal(t, addr1.Bytes(), x.AccountWrapper.AccountId.Address)
		require.Equal(t, uint64(accountBalance), x.AccountWrapper.StateCurrent.Balance.Value)
		require.Equal(t, uint64(accountCounter), x.AccountWrapper.StateCurrent.Counter)
		require.Equal(t, uint64(accountBalance+1), x.AccountWrapper.StateProjected.Balance.Value)
		require.Equal(t, uint64(accountCounter+1), x.AccountWrapper.StateProjected.Counter)

	default:
		require.Fail(t, "inner account data item has wrong data type")
	}
}

func checkGlobalStateDataGlobalState(t *testing.T, dataItem interface{}) {
	switch x := dataItem.(type) {
	case *pb.GlobalStateData_GlobalState:
		require.Equal(t, uint32(layerFirst), x.GlobalState.Layer.Number)
		require.Equal(t, stateRoot.Bytes(), x.GlobalState.RootHash)

	default:
		require.Fail(t, "inner account data item has wrong data type")
	}
}

func TestMultiService(t *testing.T) {
	cfg.GrpcServerPort = 9192
	svc1 := NewNodeService(&networkMock, txAPI, &genTime, &SyncerMock{})
	svc2 := NewMeshService(txAPI, mempoolMock, &genTime, layersPerEpoch, networkID, layerDurationSec, layerAvgSize, txsPerBlock)
	shutDown := launchServer(t, svc1, svc2)
	defer shutDown()

	// start a client
	addr := "localhost:" + strconv.Itoa(cfg.GrpcServerPort)

	// Set up a connection to the server.
	conn, err := grpc.Dial(addr, grpc.WithInsecure())
	require.NoError(t, err)
	defer func() {
		require.NoError(t, conn.Close())
	}()
	c1 := pb.NewNodeServiceClient(conn)
	c2 := pb.NewMeshServiceClient(conn)

	// call endpoints and validate results
	const message = "Hello World"
	res1, err1 := c1.Echo(context.Background(), &pb.EchoRequest{
		Msg: &pb.SimpleString{Value: message}})
	require.NoError(t, err1)
	require.Equal(t, message, res1.Msg.Value)
	res2, err2 := c2.GenesisTime(context.Background(), &pb.GenesisTimeRequest{})
	require.NoError(t, err2)
	require.Equal(t, uint64(genTime.GetGenesisTime().Unix()), res2.Unixtime.Value)

	// Make sure that shutting down the grpc service shuts them both down
	shutDown()

	// Make sure NodeService is off
	res1, err1 = c1.Echo(context.Background(), &pb.EchoRequest{
		Msg: &pb.SimpleString{Value: message}})
	require.Error(t, err1)
	require.Contains(t, err1.Error(), "rpc error: code = Unavailable")

	// Make sure MeshService is off
	res2, err2 = c2.GenesisTime(context.Background(), &pb.GenesisTimeRequest{})
	require.Error(t, err2)
	require.Contains(t, err2.Error(), "rpc error: code = Unavailable")
}

func TestJsonApi(t *testing.T) {
	const message = "hello world!"

	// we cannot start the gateway service without enabling at least one service
	require.Equal(t, cfg.StartNodeService, false)
	require.Equal(t, cfg.StartMeshService, false)
	shutDown := launchServer(t)
	payload := marshalProto(t, &pb.EchoRequest{Msg: &pb.SimpleString{Value: message}})
	url := fmt.Sprintf("http://127.0.0.1:%d/%s", cfg.JSONServerPort, "v1/node/echo")
	t.Log("sending POST request to", url)
	_, err := http.Post(url, "application/json", strings.NewReader(payload))
	require.Error(t, err)
	require.Contains(t, err.Error(), fmt.Sprintf(
		"dial tcp 127.0.0.1:%d: connect: connection refused",
		cfg.JSONServerPort))
	shutDown()

	// enable services and try again
	svc1 := NewNodeService(&networkMock, txAPI, &genTime, &SyncerMock{})
	svc2 := NewMeshService(txAPI, mempoolMock, &genTime, layersPerEpoch, networkID, layerDurationSec, layerAvgSize, txsPerBlock)
	cfg.StartNodeService = true
	cfg.StartMeshService = true
	shutDown = launchServer(t, svc1, svc2)
	defer shutDown()

	// generate request payload (api input params)
	payload = marshalProto(t, &pb.EchoRequest{Msg: &pb.SimpleString{Value: message}})
	respBody, respStatus := callEndpoint(t, "v1/node/echo", payload)
	require.Equal(t, http.StatusOK, respStatus)
	var msg pb.EchoResponse
	require.NoError(t, jsonpb.UnmarshalString(respBody, &msg))
	require.Equal(t, message, msg.Msg.Value)

	// Test MeshService
	respBody2, respStatus2 := callEndpoint(t, "v1/mesh/genesistime", "")
	require.Equal(t, http.StatusOK, respStatus2)
	var msg2 pb.GenesisTimeResponse
	require.NoError(t, jsonpb.UnmarshalString(respBody2, &msg2))
	require.Equal(t, uint64(genTime.GetGenesisTime().Unix()), msg2.Unixtime.Value)
}

func TestDebugService(t *testing.T) {
	svc := NewDebugService(txAPI)
	shutDown := launchServer(t, svc)
	defer shutDown()

	// start a client
	addr := "localhost:" + strconv.Itoa(cfg.GrpcServerPort)

	// Set up a connection to the server.
	conn, err := grpc.Dial(addr, grpc.WithInsecure())
	require.NoError(t, err)
	defer func() { require.NoError(t, conn.Close()) }()
	c := pb.NewDebugServiceClient(conn)

	// Construct an array of test cases to test each endpoint in turn
	testCases := []struct {
		name string
		run  func(*testing.T)
	}{
		{"Accounts", func(t *testing.T) {
			res, err := c.Accounts(context.Background(), &empty.Empty{})
			require.NoError(t, err)
			require.Equal(t, 2, len(res.AccountWrapper))

			// Get the list of addresses and compare them regardless of order
			var addresses [][]byte
			for _, a := range res.AccountWrapper {
				addresses = append(addresses, a.AccountId.Address)
			}
			require.Contains(t, addresses, globalTx.Origin().Bytes())
			require.Contains(t, addresses, addr1.Bytes())
		}},
	}

	// Run subtests
	for _, tc := range testCases {
		t.Run(tc.name, tc.run)
	}
}

func TestGatewayService(t *testing.T) {
	svc := NewGatewayService(&networkMock)
	shutDown := launchServer(t, svc)
	defer shutDown()

	// start a client
	addr := "localhost:" + strconv.Itoa(cfg.GrpcServerPort)

	// Set up a connection to the server.
	conn, err := grpc.Dial(addr, grpc.WithInsecure())
	require.NoError(t, err)

	defer func() { require.NoError(t, conn.Close()) }()
	c := pb.NewGatewayServiceClient(conn)

	// This should fail
	poetMessage := []byte("")
	req := &pb.BroadcastPoetRequest{Data: poetMessage}
	res, err := c.BroadcastPoet(context.Background(), req)
	require.Nil(t, res, "expected request to fail")
	require.Error(t, err, "expected request to fail")

	// This should work. Any nonzero byte string should work as we don't perform any additional validation.
	poetMessage = []byte("123")
	req.Data = poetMessage
	res, err = c.BroadcastPoet(context.Background(), req)
	require.NotNil(t, res, "expected request to succeed")
	require.Equal(t, int32(code.Code_OK), res.Status.Code)
	require.NoError(t, err, "expected request to succeed")
	require.Equal(t, networkMock.GetBroadcast(), poetMessage,
		"expected network mock to broadcast input poet message")
}<|MERGE_RESOLUTION|>--- conflicted
+++ resolved
@@ -1516,13 +1516,8 @@
 		context.Background(),
 		&pb.SubmitTransactionRequest{Transaction: serializedTx},
 	)
-<<<<<<< HEAD
-	require.EqualError(err, "rpc error: code = FailedPrecondition desc = Cannot submit transaction, node is not in sync yet, try again later")
-	require.Nil(res)
-=======
-	req.Error(err)
+	req.EqualError(err, "rpc error: code = FailedPrecondition desc = Cannot submit transaction, node is not in sync yet, try again later")
 	req.Nil(res)
->>>>>>> 3e720899
 
 	syncer.isSynced = true
 
@@ -1531,14 +1526,10 @@
 		context.Background(),
 		&pb.SubmitTransactionRequest{Transaction: serializedTx},
 	)
-<<<<<<< HEAD
-	require.NoError(err)
+	req.NoError(err)
 	// TODO: randomly got an error here, should investigate. Added specific error check above, as this error should have
 	//  happened there first.
 	//  Received unexpected error: "rpc error: code = Unimplemented desc = unknown service spacemesh.v1.TransactionService"
-=======
-	req.NoError(err)
->>>>>>> 3e720899
 }
 
 func TestTransactionService(t *testing.T) {
