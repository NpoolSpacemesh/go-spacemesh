package hare

import (
	"context"
	"errors"
	"sync"
	"sync/atomic"
	"testing"
	"time"

	"github.com/golang/mock/gomock"
	"github.com/stretchr/testify/assert"
	"github.com/stretchr/testify/require"

	"github.com/spacemeshos/go-spacemesh/codec"
	"github.com/spacemeshos/go-spacemesh/common/types"
	"github.com/spacemeshos/go-spacemesh/hare/mocks"
	"github.com/spacemeshos/go-spacemesh/log/logtest"
	"github.com/spacemeshos/go-spacemesh/p2p/pubsub"
	"github.com/spacemeshos/go-spacemesh/signing"
)

var (
	instanceID0 types.LayerID
	instanceID1 types.LayerID
	instanceID2 types.LayerID
	instanceID3 types.LayerID
	instanceID4 types.LayerID
	instanceID5 types.LayerID
	instanceID6 types.LayerID
)

func mustEncode(tb testing.TB, msg *Message) []byte {
	tb.Helper()
	buf, err := codec.Encode(msg)
	require.NoError(tb, err)
	return buf
}

type mockClient struct {
	id types.LayerID
}

func createMessage(tb testing.TB, instanceID types.LayerID) []byte {
	tb.Helper()

	sr, err := signing.NewEdSigner()
	require.NoError(tb, err)
	b := newMessageBuilder()
	msg := b.SetLayer(instanceID).Sign(sr).Build()
	return mustEncode(tb, msg)
}

// test that a InnerMsg to a specific set ID is delivered by the broker.
func TestBroker_Received(t *testing.T) {
	broker := buildBroker(t, t.Name())
	broker.mockSyncS.EXPECT().IsSynced(gomock.Any()).Return(true).AnyTimes()
	broker.mockSyncS.EXPECT().IsBeaconSynced(gomock.Any()).Return(true).AnyTimes()
	broker.mockStateQ.EXPECT().IsIdentityActiveOnConsensusView(gomock.Any(), gomock.Any(), gomock.Any()).Return(true, nil).AnyTimes()
	broker.mockMesh.EXPECT().GetMalfeasanceProof(gomock.Any())
	broker.Start(context.Background())
	t.Cleanup(broker.Close)

	lid := types.LayerID(1)
	inbox, err := broker.Register(context.Background(), lid)
	assert.Nil(t, err)

	serMsg := createMessage(t, lid)
	broker.HandleMessage(context.Background(), "", serMsg)
	waitForMessages(t, inbox, lid, 1)
}

// test that after registering the maximum number of protocols,
// the earliest one gets unregistered in favor of the newest one.
func TestBroker_MaxConcurrentProcesses(t *testing.T) {
	broker := buildBrokerWithLimit(t, t.Name(), 4)
	broker.mockSyncS.EXPECT().IsSynced(gomock.Any()).Return(true).AnyTimes()
	broker.mockSyncS.EXPECT().IsBeaconSynced(gomock.Any()).Return(true).AnyTimes()
	broker.mockStateQ.EXPECT().IsIdentityActiveOnConsensusView(gomock.Any(), gomock.Any(), gomock.Any()).Return(true, nil).AnyTimes()
	broker.mockMesh.EXPECT().GetMalfeasanceProof(gomock.Any()).AnyTimes()
	broker.Start(context.Background())
	t.Cleanup(broker.Close)

	broker.Register(context.Background(), instanceID1)
	broker.Register(context.Background(), instanceID2)
	broker.Register(context.Background(), instanceID3)
	broker.Register(context.Background(), instanceID4)

	broker.mu.RLock()
	assert.Equal(t, 4, len(broker.outbox))
	broker.mu.RUnlock()

	// this statement should cause inbox1 to be unregistered
	inbox5, _ := broker.Register(context.Background(), instanceID5)
	broker.mu.RLock()
	assert.Equal(t, 4, len(broker.outbox))
	broker.mu.RUnlock()

	serMsg := createMessage(t, instanceID5)
	broker.HandleMessage(context.Background(), "", serMsg)
	waitForMessages(t, inbox5, instanceID5, 1)
	broker.mu.RLock()
	assert.Nil(t, broker.outbox[instanceID1])
	broker.mu.RUnlock()

	inbox6, _ := broker.Register(context.Background(), instanceID6)
	broker.mu.RLock()
	assert.Equal(t, 4, len(broker.outbox))
	broker.mu.RUnlock()
	broker.mu.RLock()
	assert.Nil(t, broker.outbox[instanceID2])
	broker.mu.RUnlock()

	serMsg = createMessage(t, instanceID6)
	broker.HandleMessage(context.Background(), "", serMsg)
	waitForMessages(t, inbox6, instanceID6, 1)
}

// test that aborting the broker aborts.
func TestBroker_Abort(t *testing.T) {
	broker := buildBroker(t, t.Name())
	broker.mockSyncS.EXPECT().IsSynced(gomock.Any()).Return(true).AnyTimes()
	broker.mockSyncS.EXPECT().IsBeaconSynced(gomock.Any()).Return(true).AnyTimes()
	broker.Start(context.Background())

	timer := time.NewTimer(3 * time.Second)

	broker.Close()

	select {
	case <-broker.ctx.Done():
		assert.True(t, true)
	case <-timer.C:
		assert.Fail(t, "timeout")
	}
}

func sendMessages(t *testing.T, instanceID types.LayerID, broker *Broker, count int) {
	for i := 0; i < count; i++ {
		broker.HandleMessage(context.Background(), "", createMessage(t, instanceID))
	}
}

func waitForMessages(t *testing.T, inbox chan any, instanceID types.LayerID, msgCount int) {
	i := 0
	for {
		tm := time.NewTimer(3 * time.Second)
		for {
			select {
			case msg := <-inbox:
				x, ok := msg.(*Message)
				require.True(t, ok)
				assert.True(t, x.Layer == instanceID)
				i++
				if i >= msgCount {
					return
				}
			case <-tm.C:
				t.Errorf("Timed out waiting for msg %v", i)
				t.Fail()
				return
			}
		}
	}
}

// test flow for multiple set ObjectID.
func TestBroker_MultipleInstanceIds(t *testing.T) {
	const msgCount = 1

	broker := buildBroker(t, t.Name())
	broker.mockSyncS.EXPECT().IsSynced(gomock.Any()).Return(true).AnyTimes()
	broker.mockSyncS.EXPECT().IsBeaconSynced(gomock.Any()).Return(true).AnyTimes()
	broker.mockStateQ.EXPECT().IsIdentityActiveOnConsensusView(gomock.Any(), gomock.Any(), gomock.Any()).Return(true, nil).AnyTimes()
	broker.mockMesh.EXPECT().GetMalfeasanceProof(gomock.Any()).AnyTimes()
	broker.Start(context.Background())
	t.Cleanup(broker.Close)

	inbox1, err := broker.Register(context.Background(), instanceID1)
	require.NoError(t, err)
	inbox2, err := broker.Register(context.Background(), instanceID2)
	require.NoError(t, err)
	inbox3, err := broker.Register(context.Background(), instanceID3)
	require.NoError(t, err)

	var wg sync.WaitGroup
	wg.Add(5)
	go func() {
		defer wg.Done()
		sendMessages(t, instanceID1, broker.Broker, msgCount)
	}()
	go func() {
		defer wg.Done()
		sendMessages(t, instanceID2, broker.Broker, msgCount)
	}()
	go func() {
		defer wg.Done()
		sendMessages(t, instanceID3, broker.Broker, msgCount)
	}()

	go func() {
		defer wg.Done()
		waitForMessages(t, inbox1, instanceID1, msgCount)
	}()
	go func() {
		defer wg.Done()
		waitForMessages(t, inbox2, instanceID2, msgCount)
	}()
	waitForMessages(t, inbox3, instanceID3, msgCount)

	wg.Wait()
}

func TestBroker_RegisterUnregister(t *testing.T) {
	broker := buildBroker(t, t.Name())
	broker.mockSyncS.EXPECT().IsSynced(gomock.Any()).Return(true).AnyTimes()
	broker.mockSyncS.EXPECT().IsBeaconSynced(gomock.Any()).Return(true).AnyTimes()
	broker.Start(context.Background())
	t.Cleanup(broker.Close)

	broker.Register(context.Background(), instanceID1)

	broker.mu.RLock()
	assert.Equal(t, 1, len(broker.outbox))
	broker.mu.RUnlock()

	broker.Unregister(context.Background(), instanceID1)
	broker.mu.RLock()
	assert.Nil(t, broker.outbox[instanceID1])
	broker.mu.RUnlock()
}

func TestBroker_Send(t *testing.T) {
	ctx := context.Background()
	broker := buildBroker(t, t.Name())
	mev := &mockEligibilityValidator{valid: 0}
	broker.roleValidator = mev
	broker.mockSyncS.EXPECT().IsSynced(gomock.Any()).Return(true).AnyTimes()
	broker.mockSyncS.EXPECT().IsBeaconSynced(gomock.Any()).Return(true).AnyTimes()
	broker.mockStateQ.EXPECT().IsIdentityActiveOnConsensusView(gomock.Any(), gomock.Any(), gomock.Any()).Return(true, nil).AnyTimes()
	broker.mockMesh.EXPECT().GetMalfeasanceProof(gomock.Any()).AnyTimes()
	broker.Start(ctx)
	t.Cleanup(broker.Close)

	require.Equal(t, pubsub.ValidationIgnore, broker.HandleMessage(ctx, "", nil))

	signer, err := signing.NewEdSigner()
	require.NoError(t, err)
	msg := BuildPreRoundMsg(signer, NewSetFromValues(types.RandomProposalID()), types.EmptyVrfSignature)
	msg.Layer = instanceID2
	require.Equal(t, pubsub.ValidationIgnore, broker.HandleMessage(ctx, "", mustEncode(t, msg)))

	msg.Layer = instanceID1
	require.Equal(t, pubsub.ValidationIgnore, broker.HandleMessage(ctx, "", mustEncode(t, msg)))
	// nothing happens since this is an invalid InnerMsg

	atomic.StoreInt32(&mev.valid, 1)
	require.Equal(t, pubsub.ValidationAccept, broker.HandleMessage(ctx, "", mustEncode(t, msg)))
}

func TestBroker_HandleMaliciousHareMessage(t *testing.T) {
	ctx := context.Background()
	broker := buildBroker(t, t.Name())
	mch := make(chan *types.MalfeasanceGossip, 1)
	broker.mchOut = mch
	mev := &mockEligibilityValidator{valid: 1}
	broker.roleValidator = mev
	broker.mockSyncS.EXPECT().IsSynced(gomock.Any()).Return(true).AnyTimes()
	broker.mockSyncS.EXPECT().IsBeaconSynced(gomock.Any()).Return(true).AnyTimes()
	broker.mockStateQ.EXPECT().IsIdentityActiveOnConsensusView(gomock.Any(), gomock.Any(), gomock.Any()).Return(true, nil).AnyTimes()
	broker.Start(ctx)
	t.Cleanup(broker.Close)

	inbox, err := broker.Register(context.Background(), instanceID1)
	require.NoError(t, err)

	signer, err := signing.NewEdSigner()
	require.NoError(t, err)
	m := BuildPreRoundMsg(signer, NewSetFromValues(types.RandomProposalID()), types.EmptyVrfSignature)
	data := mustEncode(t, m)

	broker.mockMesh.EXPECT().GetMalfeasanceProof(signer.NodeID())
	require.Equal(t, pubsub.ValidationAccept, broker.HandleMessage(ctx, "", data))
	require.Len(t, inbox, 1)
	got := <-inbox
	msg, ok := got.(*Message)
	require.True(t, ok)
	require.EqualValues(t, m, msg)

	proof := types.MalfeasanceProof{
		Layer: types.LayerID(1111),
		Proof: types.Proof{
			Type: types.MultipleBallots,
			Data: &types.BallotProof{
				Messages: [2]types.BallotProofMsg{{}, {}},
			},
		},
	}
	broker.mockMesh.EXPECT().GetMalfeasanceProof(signer.NodeID()).Return(&proof, nil)
	gossip := &types.MalfeasanceGossip{
		MalfeasanceProof: proof,
		Eligibility: &types.HareEligibilityGossip{
			Layer:       instanceID1,
			Round:       preRound,
			NodeID:      signer.NodeID(),
			Eligibility: msg.Eligibility,
		},
	}
	require.Equal(t, pubsub.ValidationIgnore, broker.HandleMessage(ctx, "", data))
	require.Len(t, mch, 1)
	gotG := <-mch
	require.EqualValues(t, gossip, gotG)
	require.Len(t, inbox, 1)
	got = <-inbox
	em, ok := got.(*types.HareEligibilityGossip)
	require.True(t, ok)
	require.EqualValues(t, gossip.Eligibility, em)
}

func TestBroker_HandleEligibility(t *testing.T) {
	ctx := context.Background()
	broker := buildBroker(t, t.Name())
	mev := &mockEligibilityValidator{valid: 0}
	broker.roleValidator = mev
	broker.Start(ctx)
	t.Cleanup(broker.Close)

	signer, err := signing.NewEdSigner()
	require.NoError(t, err)
	em := &types.HareEligibilityGossip{
		Layer:  instanceID1,
		Round:  preRound,
		NodeID: signer.NodeID(),
		Eligibility: types.HareEligibility{
			Proof: types.RandomVrfSignature(),
			Count: 3,
		},
	}

	t.Run("consensus not running", func(t *testing.T) {
		require.False(t, broker.HandleEligibility(context.Background(), em))
	})

	var inbox chan any

	t.Run("node not synced", func(t *testing.T) {
		broker.mockSyncS.EXPECT().IsSynced(gomock.Any()).Return(false)
		inbox, err = broker.Register(context.Background(), instanceID1)
		require.ErrorIs(t, err, errInstanceNotSynced)
		require.Nil(t, inbox)
	})

	t.Run("beacon not synced", func(t *testing.T) {
		broker.mockSyncS.EXPECT().IsSynced(gomock.Any()).Return(true)
		broker.mockSyncS.EXPECT().IsBeaconSynced(gomock.Any()).Return(false)
		inbox, err = broker.Register(context.Background(), instanceID1)
		require.ErrorIs(t, err, errInstanceNotSynced)
		require.Nil(t, inbox)
	})

	t.Run("identity active check failed", func(t *testing.T) {
		errUnknown := errors.New("blah")
		broker.mockSyncS.EXPECT().IsSynced(gomock.Any()).Return(true)
		broker.mockSyncS.EXPECT().IsBeaconSynced(gomock.Any()).Return(true)
		inbox, err = broker.Register(context.Background(), instanceID1)
		require.NoError(t, err)
		require.NotNil(t, inbox)
		broker.mockStateQ.EXPECT().IsIdentityActiveOnConsensusView(gomock.Any(), gomock.Any(), gomock.Any()).Return(false, errUnknown)
		require.False(t, broker.HandleEligibility(context.Background(), em))
		require.Len(t, inbox, 0)
	})

	t.Run("identity not active", func(t *testing.T) {
		broker.mockSyncS.EXPECT().IsSynced(gomock.Any()).Return(true)
		broker.mockSyncS.EXPECT().IsBeaconSynced(gomock.Any()).Return(true)
		inbox, err = broker.Register(context.Background(), instanceID1)
		require.NoError(t, err)
		require.NotNil(t, inbox)
		broker.mockStateQ.EXPECT().IsIdentityActiveOnConsensusView(gomock.Any(), gomock.Any(), gomock.Any()).Return(false, nil)
		require.False(t, broker.HandleEligibility(context.Background(), em))
		require.Len(t, inbox, 0)
	})

	t.Run("identity not eligible", func(t *testing.T) {
		broker.mockSyncS.EXPECT().IsSynced(gomock.Any()).Return(true)
		broker.mockSyncS.EXPECT().IsBeaconSynced(gomock.Any()).Return(true)
		inbox, err = broker.Register(context.Background(), instanceID1)
		require.NoError(t, err)
		require.NotNil(t, inbox)
		broker.mockStateQ.EXPECT().IsIdentityActiveOnConsensusView(gomock.Any(), gomock.Any(), gomock.Any()).Return(true, nil)
		require.False(t, broker.HandleEligibility(context.Background(), em))
		require.Len(t, inbox, 0)
	})

	t.Run("identity eligible", func(t *testing.T) {
		broker.mockSyncS.EXPECT().IsSynced(gomock.Any()).Return(true)
		broker.mockSyncS.EXPECT().IsBeaconSynced(gomock.Any()).Return(true)
		inbox, err = broker.Register(context.Background(), instanceID1)
		require.NoError(t, err)
		require.NotNil(t, inbox)
		broker.mockStateQ.EXPECT().IsIdentityActiveOnConsensusView(gomock.Any(), gomock.Any(), gomock.Any()).Return(true, nil)
		atomic.StoreInt32(&mev.valid, 1)
		require.True(t, broker.HandleEligibility(context.Background(), em))
		require.Len(t, inbox, 1)
		msg := <-inbox
		got, ok := msg.(*types.HareEligibilityGossip)
		require.True(t, ok)
		require.EqualValues(t, em, got)
	})
}

func TestBroker_Register(t *testing.T) {
	broker := buildBroker(t, t.Name())
	broker.mockSyncS.EXPECT().IsSynced(gomock.Any()).Return(true).AnyTimes()
	broker.mockSyncS.EXPECT().IsBeaconSynced(gomock.Any()).Return(true).AnyTimes()
	broker.mockStateQ.EXPECT().IsIdentityActiveOnConsensusView(gomock.Any(), gomock.Any(), gomock.Any()).Return(true, nil).AnyTimes()
	broker.mockMesh.EXPECT().GetMalfeasanceProof(gomock.Any()).AnyTimes()

	broker.Start(context.Background())
	t.Cleanup(broker.Close)

	signer, err := signing.NewEdSigner()
	require.NoError(t, err)
	msg := BuildPreRoundMsg(signer, NewSetFromValues(types.RandomProposalID()), types.EmptyVrfSignature)

	bytes, err := codec.Encode(msg)
	require.NoError(t, err)

	broker.HandleMessage(context.Background(), "", bytes)
	broker.HandleMessage(context.Background(), "", bytes)

	broker.Register(context.Background(), instanceID1)

	broker.mu.RLock()
	assert.Equal(t, 2, len(broker.outbox[instanceID1]))
	broker.mu.RUnlock()
}

func TestBroker_Register2(t *testing.T) {
	broker := buildBroker(t, t.Name())
	broker.mockSyncS.EXPECT().IsSynced(gomock.Any()).Return(true).AnyTimes()
	broker.mockSyncS.EXPECT().IsBeaconSynced(gomock.Any()).Return(true).AnyTimes()
	broker.mockStateQ.EXPECT().IsIdentityActiveOnConsensusView(gomock.Any(), gomock.Any(), gomock.Any()).Return(true, nil).AnyTimes()
	broker.mockMesh.EXPECT().GetMalfeasanceProof(gomock.Any()).AnyTimes()
	broker.Start(context.Background())
	t.Cleanup(broker.Close)
	broker.Register(context.Background(), instanceID1)

	signer, err := signing.NewEdSigner()
	require.NoError(t, err)
	m := BuildPreRoundMsg(signer, NewSetFromValues(types.RandomProposalID()), types.EmptyVrfSignature)
	m.Layer = instanceID1

	require.Equal(t, pubsub.ValidationAccept, broker.HandleMessage(context.Background(), "", mustEncode(t, m)))

	m.Layer = instanceID2
	m.Signature = signer.Sign(signing.HARE, m.SignedBytes())
	m.SmesherID = signer.NodeID()
	require.Equal(t, pubsub.ValidationAccept, broker.HandleMessage(context.Background(), "", mustEncode(t, m)))
}

func TestBroker_Register3(t *testing.T) {
	broker := buildBroker(t, t.Name())
	broker.mockSyncS.EXPECT().IsSynced(gomock.Any()).Return(true).AnyTimes()
	broker.mockSyncS.EXPECT().IsBeaconSynced(gomock.Any()).Return(true).AnyTimes()
	broker.mockStateQ.EXPECT().IsIdentityActiveOnConsensusView(gomock.Any(), gomock.Any(), gomock.Any()).Return(true, nil).AnyTimes()
	broker.mockMesh.EXPECT().GetMalfeasanceProof(gomock.Any())
	broker.Start(context.Background())
	t.Cleanup(broker.Close)

	signer, err := signing.NewEdSigner()
	require.NoError(t, err)
	m := BuildPreRoundMsg(signer, NewSetFromValues(types.RandomProposalID()), types.EmptyVrfSignature)
	m.Layer = instanceID1

	broker.HandleMessage(context.Background(), "", mustEncode(t, m))
	time.Sleep(1 * time.Millisecond)
	client := mockClient{instanceID1}
	ch, _ := broker.Register(context.Background(), client.id)
	timer := time.NewTimer(2 * time.Second)
	for {
		select {
		case <-ch:
			return
		case <-timer.C:
			t.FailNow()
		}
	}
}

func TestBroker_PubkeyExtraction(t *testing.T) {
	broker := buildBroker(t, t.Name())
	broker.mockSyncS.EXPECT().IsSynced(gomock.Any()).Return(true).AnyTimes()
	broker.mockSyncS.EXPECT().IsBeaconSynced(gomock.Any()).Return(true).AnyTimes()
	broker.mockStateQ.EXPECT().IsIdentityActiveOnConsensusView(gomock.Any(), gomock.Any(), gomock.Any()).Return(true, nil).AnyTimes()
	broker.mockMesh.EXPECT().GetMalfeasanceProof(gomock.Any())
	broker.Start(context.Background())
	t.Cleanup(broker.Close)
	inbox, _ := broker.Register(context.Background(), instanceID1)

	signer, err := signing.NewEdSigner()
	require.NoError(t, err)
	m := BuildPreRoundMsg(signer, NewSetFromValues(types.RandomProposalID()), types.EmptyVrfSignature)
	m.Layer = instanceID1

	broker.HandleMessage(context.Background(), "", mustEncode(t, m))

	tm := time.NewTimer(2 * time.Second)
	for {
		select {
		case msg := <-inbox:
			inMsg, ok := msg.(*Message)
			require.True(t, ok)
			assert.Equal(t, signer.NodeID(), inMsg.SmesherID)
			return
		case <-tm.C:
			t.Error("Timeout")
			t.FailNow()
			return
		}
	}
}

func Test_newMsg(t *testing.T) {
	signer, err := signing.NewEdSigner()
	require.NoError(t, err)
	m := BuildPreRoundMsg(signer, NewSetFromValues(types.RandomProposalID()), types.EmptyVrfSignature)
	// TODO: remove this comment when ready
	//_, e := newMsg(m, MockStateQuerier{false, errors.New("my err")})
	//assert.NotNil(t, e)
	ctrl := gomock.NewController(t)
	sq := mocks.NewMockstateQuerier(ctrl)
	sq.EXPECT().IsIdentityActiveOnConsensusView(gomock.Any(), gomock.Any(), gomock.Any()).Return(true, nil).Times(1)

	assert.NoError(t, checkIdentity(context.Background(), logtest.New(t), m, sq))
}

func TestBroker_updateInstance(t *testing.T) {
	r := require.New(t)

	ctx := context.Background()
	b := buildBroker(t, t.Name())
	b.mockSyncS.EXPECT().IsSynced(gomock.Any()).Return(true).AnyTimes()
	b.mockSyncS.EXPECT().IsBeaconSynced(gomock.Any()).Return(true).AnyTimes()
	r.Equal(instanceID0, b.latestLayer)
	b.Register(ctx, instanceID1)
	r.Equal(instanceID1, b.latestLayer)
	b.Register(ctx, instanceID2)
	r.Equal(instanceID2, b.latestLayer)
}

func TestBroker_Synced(t *testing.T) {
	r := require.New(t)
	b := buildBroker(t, t.Name())
	b.mockSyncS.EXPECT().IsSynced(gomock.Any()).Return(true)
	b.mockSyncS.EXPECT().IsBeaconSynced(gomock.Any()).Return(true)
	r.True(b.Synced(context.Background(), instanceID1))

	b.mockSyncS.EXPECT().IsSynced(gomock.Any()).Return(false)
	r.False(b.Synced(context.Background(), instanceID1))

	b.mockSyncS.EXPECT().IsSynced(gomock.Any()).Return(true)
	b.mockSyncS.EXPECT().IsBeaconSynced(gomock.Any()).Return(false)
	r.False(b.Synced(context.Background(), instanceID1))
}

func TestBroker_Register4(t *testing.T) {
	r := require.New(t)
	b := buildBroker(t, t.Name())
	b.mockSyncS.EXPECT().IsSynced(gomock.Any()).Return(true)
	b.mockSyncS.EXPECT().IsBeaconSynced(gomock.Any()).Return(true)
	b.Start(context.Background())
	t.Cleanup(b.Close)

	c, e := b.Register(context.Background(), instanceID1)
	r.NoError(e)

	b.mu.RLock()
	r.Equal(b.outbox[instanceID1], c)
	b.mu.RUnlock()

	b.mockSyncS.EXPECT().IsSynced(gomock.Any()).Return(false)
	_, e = b.Register(context.Background(), instanceID2)
	r.NotNil(e)
}

func TestBroker_eventLoop(t *testing.T) {
	r := require.New(t)
	b := buildBroker(t, t.Name())
	b.mockStateQ.EXPECT().IsIdentityActiveOnConsensusView(gomock.Any(), gomock.Any(), gomock.Any()).Return(true, nil).AnyTimes()
	b.mockMesh.EXPECT().GetMalfeasanceProof(gomock.Any()).AnyTimes()
	b.Start(context.Background())
	t.Cleanup(b.Close)

	signer, err := signing.NewEdSigner()
	require.NoError(t, err)
	m := BuildPreRoundMsg(signer, NewSetFromValues(types.RandomProposalID()), types.EmptyVrfSignature)

	// not synced
	m.Layer = instanceID1
	b.mockSyncS.EXPECT().IsSynced(gomock.Any()).Return(false)
	r.Equal(pubsub.ValidationIgnore, b.HandleMessage(context.Background(), "", mustEncode(t, m)))

	b.mockSyncS.EXPECT().IsSynced(gomock.Any()).Return(false)
	_, e := b.Register(context.Background(), instanceID1)
	r.NotNil(e)

	// synced
	b.mockSyncS.EXPECT().IsSynced(gomock.Any()).Return(true).AnyTimes()
	b.mockSyncS.EXPECT().IsBeaconSynced(gomock.Any()).Return(true).AnyTimes()
	c, e := b.Register(context.Background(), instanceID1)
	r.Nil(e)
	r.Equal(pubsub.ValidationAccept, b.HandleMessage(context.Background(), "", mustEncode(t, m)))
	recM := <-c
	rec, ok := recM.(*Message)
	r.True(ok)
	r.Equal(m, rec)

	// early message
	m.Layer = instanceID2
	m.Signature = signer.Sign(signing.HARE, m.SignedBytes())
	m.SmesherID = signer.NodeID()
	r.Equal(pubsub.ValidationAccept, b.HandleMessage(context.Background(), "", mustEncode(t, m)))

	// future message
	m.Layer = instanceID3
	m.Signature = signer.Sign(signing.HARE, m.SignedBytes())
	m.SmesherID = signer.NodeID()
	r.Equal(pubsub.ValidationIgnore, b.HandleMessage(context.Background(), "", mustEncode(t, m)))

	c, e = b.Register(context.Background(), instanceID3)
	r.Nil(e)
	r.Equal(pubsub.ValidationAccept, b.HandleMessage(context.Background(), "", mustEncode(t, m)))
	recM = <-c
	rec, ok = recM.(*Message)
	r.True(ok)
	r.Equal(m, rec)
}

func encode(t *testing.T, m *Msg) []byte {
	bytes, err := codec.Encode(m)
	require.NoError(t, err)
	return bytes
}

func Test_validate(t *testing.T) {
	b := buildBroker(t, t.Name())
	b.mockSyncS.EXPECT().IsSynced(gomock.Any()).Return(true).AnyTimes()
	b.mockSyncS.EXPECT().IsBeaconSynced(gomock.Any()).Return(true).AnyTimes()
	b.mockStateQ.EXPECT().IsIdentityActiveOnConsensusView(gomock.Any(), gomock.Any(), gomock.Any()).Return(true, nil).AnyTimes()
	b.mockMesh.EXPECT().GetMalfeasanceProof(gomock.Any()).AnyTimes()

	ctx := context.Background()
	signer, err := signing.NewEdSigner()
	require.NoError(t, err)
	m := BuildStatusMsg(signer, NewDefaultEmptySet())
	b.latestLayer = instanceID2

	// old messages are ignored
	m.Layer = instanceID1
<<<<<<< HEAD
	validationResult := b.HandleMessage(ctx, "", encode(t, m))
	assert.Equal(t, pubsub.ValidationIgnore, validationResult)
=======
	b.setLatestLayer(context.Background(), instanceID2)
	e := b.validateTiming(context.Background(), m)
	r.ErrorIs(e, errUnregistered)
>>>>>>> 18a0601d

	// messages for current layer are ignored, this can happen if registration
	// fails in certain ways for that layer.
	m.Layer = instanceID2
<<<<<<< HEAD
	validationResult = b.HandleMessage(ctx, "", encode(t, m))
	assert.Equal(t, pubsub.ValidationIgnore, validationResult)
=======
	e = b.validateTiming(context.Background(), m)
	r.ErrorIs(e, errRegistration)
>>>>>>> 18a0601d

	// early messages (currentLayer + 1) are accepted
	m.Layer = instanceID3
<<<<<<< HEAD
	validationResult = b.HandleMessage(ctx, "", encode(t, m))
	assert.Equal(t, pubsub.ValidationAccept, validationResult)
=======
	e = b.validateTiming(context.Background(), m)
	r.ErrorIs(e, errEarlyMsg)
>>>>>>> 18a0601d

	// future messages (currentLayer + >1) are ignored
	m.Layer = instanceID4
<<<<<<< HEAD
	validationResult = b.HandleMessage(ctx, "", encode(t, m))
	assert.Equal(t, pubsub.ValidationIgnore, validationResult)
=======
	e = b.validateTiming(context.Background(), m)
	r.ErrorIs(e, errFutureMsg)
>>>>>>> 18a0601d
}

func TestBroker_clean(t *testing.T) {
	r := require.New(t)
	b := buildBroker(t, t.Name())

	ten := instanceID0.Add(10)
	b.latestLayer = ten.Sub(1)

	b.mu.Lock()
	b.outbox[5] = make(chan any)
	b.mu.Unlock()

	b.cleanOldLayers()
	r.Equal(ten.Sub(2), b.minDeleted)

	b.mu.Lock()
	delete(b.outbox, 5)
	b.mu.Unlock()

	b.cleanOldLayers()
}

func TestBroker_Flow(t *testing.T) {
	r := require.New(t)
	b := buildBroker(t, t.Name())

	b.mockStateQ.EXPECT().IsIdentityActiveOnConsensusView(gomock.Any(), gomock.Any(), gomock.Any()).Return(true, nil).AnyTimes()
	b.mockMesh.EXPECT().GetMalfeasanceProof(gomock.Any()).AnyTimes()
	b.mockSyncS.EXPECT().IsSynced(gomock.Any()).Return(true).AnyTimes()
	b.mockSyncS.EXPECT().IsBeaconSynced(gomock.Any()).Return(true).AnyTimes()
	b.Start(context.Background())
	t.Cleanup(b.Close)

	signer1, err := signing.NewEdSigner()
	require.NoError(t, err)
	builder := newMessageBuilder()
	builder.
		SetType(status).
		SetLayer(instanceID1).
		SetRoundCounter(statusRound).
		SetCommittedRound(preRound).
		SetValues(NewDefaultEmptySet()).
		SetEligibilityCount(1)
	m1 := builder.Sign(signer1).Build()
	b.HandleMessage(context.Background(), "", mustEncode(t, m1))

	ch1, e := b.Register(context.Background(), instanceID1)
	r.NoError(e)
	<-ch1

	signer2, err := signing.NewEdSigner()
	require.NoError(t, err)
	builder = newMessageBuilder()
	builder.
		SetType(status).
		SetLayer(instanceID2).
		SetRoundCounter(statusRound).
		SetCommittedRound(preRound).
		SetValues(NewDefaultEmptySet()).
		SetEligibilityCount(1)
	m2 := builder.Sign(signer2).Build()
	ch2, e := b.Register(context.Background(), instanceID2)
	r.NoError(e)

	b.HandleMessage(context.Background(), "", mustEncode(t, m1))
	b.HandleMessage(context.Background(), "", mustEncode(t, m2))

	<-ch2
	<-ch1

	b.Register(context.Background(), instanceID3)
	b.Register(context.Background(), instanceID4)
	b.Unregister(context.Background(), instanceID2)
	r.Equal(instanceID0, b.minDeleted)

	// check still receiving msgs on ch1
	b.HandleMessage(context.Background(), "", mustEncode(t, m1))
	<-ch1

	b.Unregister(context.Background(), instanceID1)
	r.Equal(instanceID2, b.minDeleted)
}<|MERGE_RESOLUTION|>--- conflicted
+++ resolved
@@ -637,7 +637,7 @@
 	r.Equal(m, rec)
 }
 
-func encode(t *testing.T, m *Msg) []byte {
+func encode(t *testing.T, m *Message) []byte {
 	bytes, err := codec.Encode(m)
 	require.NoError(t, err)
 	return bytes
@@ -653,50 +653,34 @@
 	ctx := context.Background()
 	signer, err := signing.NewEdSigner()
 	require.NoError(t, err)
-	m := BuildStatusMsg(signer, NewDefaultEmptySet())
 	b.latestLayer = instanceID2
 
+	builder := newMessageBuilder().SetType(status).
+		SetRoundCounter(statusRound).
+		SetCommittedRound(preRound).
+		SetValues(NewDefaultEmptySet()).
+		SetEligibilityCount(1)
+
 	// old messages are ignored
-	m.Layer = instanceID1
-<<<<<<< HEAD
+	m := builder.SetLayer(instanceID1).Sign(signer).Build()
 	validationResult := b.HandleMessage(ctx, "", encode(t, m))
 	assert.Equal(t, pubsub.ValidationIgnore, validationResult)
-=======
-	b.setLatestLayer(context.Background(), instanceID2)
-	e := b.validateTiming(context.Background(), m)
-	r.ErrorIs(e, errUnregistered)
->>>>>>> 18a0601d
 
 	// messages for current layer are ignored, this can happen if registration
 	// fails in certain ways for that layer.
-	m.Layer = instanceID2
-<<<<<<< HEAD
+	m = builder.SetLayer(instanceID2).Sign(signer).Build()
 	validationResult = b.HandleMessage(ctx, "", encode(t, m))
 	assert.Equal(t, pubsub.ValidationIgnore, validationResult)
-=======
-	e = b.validateTiming(context.Background(), m)
-	r.ErrorIs(e, errRegistration)
->>>>>>> 18a0601d
 
 	// early messages (currentLayer + 1) are accepted
-	m.Layer = instanceID3
-<<<<<<< HEAD
+	m = builder.SetLayer(instanceID3).Sign(signer).Build()
 	validationResult = b.HandleMessage(ctx, "", encode(t, m))
 	assert.Equal(t, pubsub.ValidationAccept, validationResult)
-=======
-	e = b.validateTiming(context.Background(), m)
-	r.ErrorIs(e, errEarlyMsg)
->>>>>>> 18a0601d
 
 	// future messages (currentLayer + >1) are ignored
-	m.Layer = instanceID4
-<<<<<<< HEAD
+	m = builder.SetLayer(instanceID4).Sign(signer).Build()
 	validationResult = b.HandleMessage(ctx, "", encode(t, m))
 	assert.Equal(t, pubsub.ValidationIgnore, validationResult)
-=======
-	e = b.validateTiming(context.Background(), m)
-	r.ErrorIs(e, errFutureMsg)
->>>>>>> 18a0601d
 }
 
 func TestBroker_clean(t *testing.T) {
