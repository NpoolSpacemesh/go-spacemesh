package miner

import (
	"bytes"
	"context"
	"errors"
	"testing"
	"time"

	xdr "github.com/nullstyle/go-xdr/xdr3"
	"github.com/stretchr/testify/assert"
	"github.com/stretchr/testify/require"

	"github.com/spacemeshos/go-spacemesh/activation"
	"github.com/spacemeshos/go-spacemesh/blocks"
	"github.com/spacemeshos/go-spacemesh/common/types"
	"github.com/spacemeshos/go-spacemesh/database"
	"github.com/spacemeshos/go-spacemesh/log"
	"github.com/spacemeshos/go-spacemesh/p2p/service"
	"github.com/spacemeshos/go-spacemesh/priorityq"
	"github.com/spacemeshos/go-spacemesh/rand"
	"github.com/spacemeshos/go-spacemesh/signing"
	"github.com/spacemeshos/go-spacemesh/state"
)

const selectCount = 100

type mockBlockOracle struct {
	calls int
	err   error
	J     uint32
}

func (mbo *mockBlockOracle) BlockEligible(types.LayerID) (types.ATXID, []types.BlockEligibilityProof, []types.ATXID, error) {
	mbo.calls++
	return types.ATXID(types.Hash32{1, 2, 3}), []types.BlockEligibilityProof{{J: mbo.J, Sig: []byte{1}}}, []types.ATXID{atx1, atx2, atx3, atx4, atx5}, mbo.err
}

type mockSyncer struct {
	notSynced bool
}

func (mockSyncer) ListenToGossip() bool {
	return true
}

func (mockSyncer) GetPoetProof(context.Context, types.Hash32) error { return nil }

func (m mockSyncer) IsSynced(context.Context) bool { return !m.notSynced }

type MockProjector struct {
}

func (p *MockProjector) GetProjection(types.Address) (nonce uint64, balance uint64, err error) {
	return 1, 1000, nil
}

func init() {
	database.SwitchToMemCreationContext()
	types.SetLayersPerEpoch(3)
}

var mockProjector = &MockProjector{}

func TestBlockBuilder_StartStop(t *testing.T) {
	rand.Seed(0)
	net := service.NewSimulator()
	n := net.NewNode()

	block1 := types.NewExistingBlock(types.LayerID{}, []byte(rand.String(8)), nil)
	block2 := types.NewExistingBlock(types.LayerID{}, []byte(rand.String(8)), nil)
	block3 := types.NewExistingBlock(types.LayerID{}, []byte(rand.String(8)), nil)
	block4 := types.NewExistingBlock(types.LayerID{}, []byte(rand.String(8)), nil)

	txMempool := state.NewTxMemPool()

	bs := []*types.Block{block1, block2, block3, block4}
	builder := createBlockBuilder("a", n, bs)
	builder.TransactionPool = txMempool

	err := builder.Start(context.TODO())
	assert.NoError(t, err)

	err = builder.Start(context.TODO())
	assert.Error(t, err)

	err = builder.Close()
	assert.NoError(t, err)

	err = builder.Close()
	assert.Error(t, err)

	tx1 := NewTx(t, 1, types.BytesToAddress([]byte{0x01}), signing.NewEdSigner())
	txMempool.Put(tx1.ID(), tx1)
}

func TestBlockBuilder_BlockIdGeneration(t *testing.T) {
	net := service.NewSimulator()
	n1 := net.NewNode()
	n2 := net.NewNode()

	block2 := types.NewExistingBlock(types.LayerID{}, []byte(rand.String(8)), nil)
	block3 := types.NewExistingBlock(types.LayerID{}, []byte(rand.String(8)), nil)
	block4 := types.NewExistingBlock(types.LayerID{}, []byte(rand.String(8)), nil)

	st := []*types.Block{block2, block3, block4}
	builder1 := createBlockBuilder("a", n1, st)
	builder2 := createBlockBuilder("b", n2, st)

	atxID1 := types.ATXID(types.HexToHash32("dead"))
	atxID2 := types.ATXID(types.HexToHash32("beef"))

	b1, err := builder1.createBlock(context.TODO(), types.GetEffectiveGenesis().Add(2), atxID1, types.BlockEligibilityProof{}, nil, nil)
	assert.NoError(t, err)
	b2, err := builder2.createBlock(context.TODO(), types.GetEffectiveGenesis().Add(2), atxID2, types.BlockEligibilityProof{}, nil, nil)
	assert.NoError(t, err)

	assert.NotEqual(t, b1.ID(), b2.ID(), "ids are identical")
}

var (
	block1 = types.NewExistingBlock(types.LayerID{}, []byte(rand.String(8)), nil)
	block2 = types.NewExistingBlock(types.LayerID{}, []byte(rand.String(8)), nil)
	block3 = types.NewExistingBlock(types.LayerID{}, []byte(rand.String(8)), nil)
	block4 = types.NewExistingBlock(types.LayerID{}, []byte(rand.String(8)), nil)

	coinbase = types.HexToAddress("aaaa")

	poetRef = []byte{0xba, 0x38}
	atxs    = []*types.ActivationTx{
		newActivationTx(types.NodeID{Key: "aaaa", VRFPublicKey: []byte("bbb")}, 1, types.ATXID(types.Hash32{1}), types.NewLayerID(5),
			1, types.ATXID{}, coinbase, 5, []types.BlockID{block1.ID(), block2.ID(), block3.ID()}, activation.NewNIPostWithChallenge(&types.Hash32{}, poetRef)),
		newActivationTx(types.NodeID{Key: "bbbb", VRFPublicKey: []byte("bbb")}, 1, types.ATXID(types.Hash32{2}), types.NewLayerID(5),
			1, types.ATXID{}, coinbase, 5, []types.BlockID{block1.ID(), block2.ID(), block3.ID()}, activation.NewNIPostWithChallenge(&types.Hash32{}, poetRef)),
		newActivationTx(types.NodeID{Key: "cccc", VRFPublicKey: []byte("bbb")}, 1, types.ATXID(types.Hash32{3}), types.NewLayerID(5),
			1, types.ATXID{}, coinbase, 5, []types.BlockID{block1.ID(), block2.ID(), block3.ID()}, activation.NewNIPostWithChallenge(&types.Hash32{}, poetRef)),
	}
)

func TestBlockBuilder_CreateBlockFlow(t *testing.T) {
	net := service.NewSimulator()
	beginRound := make(chan types.LayerID)
	n := net.NewNode()
	receiver := net.NewNode()

	blockset := []types.BlockID{block1.ID(), block2.ID(), block3.ID()}

	txPool := state.NewTxMemPool()

	atxPool := activation.NewAtxMemPool()

	st := []*types.Block{block1, block2, block3}
	builder := createBlockBuilder("a", n, st)
	builder.baseBlockP = &mockBBP{f: func() (types.BlockID, [][]types.BlockID, error) {
		return types.BlockID{0}, [][]types.BlockID{{}, blockset, {}}, nil
	}}
	builder.TransactionPool = txPool
	builder.beginRoundEvent = beginRound

	gossipMessages := receiver.RegisterGossipProtocol(blocks.NewBlockProtocol, priorityq.High)
	err := builder.Start(context.TODO())
	assert.NoError(t, err)

	recipient := types.BytesToAddress([]byte{0x01})
	signer := signing.NewEdSigner()

	trans := []*types.Transaction{
		NewTx(t, 1, recipient, signer),
		NewTx(t, 2, recipient, signer),
		NewTx(t, 3, recipient, signer),
	}

	transids := []types.TransactionID{trans[0].ID(), trans[1].ID(), trans[2].ID()}

	txPool.Put(trans[0].ID(), trans[0])
	txPool.Put(trans[1].ID(), trans[1])
	txPool.Put(trans[2].ID(), trans[2])

	atxPool.Put(atxs[0])
	atxPool.Put(atxs[1])
	atxPool.Put(atxs[2])

	go func() { beginRound <- types.GetEffectiveGenesis().Add(1) }()
	select {
	case output := <-gossipMessages:
		b := types.MiniBlock{}
		_, _ = xdr.Unmarshal(bytes.NewBuffer(output.Bytes()), &b)

		assert.Equal(t, []types.BlockID{block1.ID(), block2.ID(), block3.ID()}, b.ForDiff)

		assert.True(t, ContainsTx(b.TxIDs, transids[0]))
		assert.True(t, ContainsTx(b.TxIDs, transids[1]))
		assert.True(t, ContainsTx(b.TxIDs, transids[2]))

		assert.Equal(t, []types.ATXID{atx1, atx2, atx3, atx4, atx5}, *b.ActiveSet)
	case <-time.After(1 * time.Minute):
		assert.Fail(t, "timeout on receiving block")
	}

}

func TestBlockBuilder_CreateBlockWithRef(t *testing.T) {
	net := service.NewSimulator()
	n := net.NewNode()

	hareRes := []types.BlockID{block1.ID(), block2.ID(), block3.ID(), block4.ID()}

	st := []*types.Block{block1, block2, block3}
	builder := createBlockBuilder("a", n, st)
	builder.baseBlockP = &mockBBP{f: func() (types.BlockID, [][]types.BlockID, error) {
		return types.BlockID{0}, [][]types.BlockID{{block4.ID()}, hareRes, {}}, nil
	}}

	recipient := types.BytesToAddress([]byte{0x01})
	signer := signing.NewEdSigner()

	trans := []*types.Transaction{
		NewTx(t, 1, recipient, signer),
		NewTx(t, 2, recipient, signer),
		NewTx(t, 3, recipient, signer),
	}

	transids := []types.TransactionID{trans[0].ID(), trans[1].ID(), trans[2].ID()}

	b, err := builder.createBlock(context.TODO(), types.GetEffectiveGenesis().Add(1), types.ATXID(types.Hash32{1, 2, 3}), types.BlockEligibilityProof{J: 0, Sig: []byte{1}}, transids, []types.ATXID{atx1, atx2, atx3, atx4, atx5})
	assert.NoError(t, err)

	assert.Equal(t, hareRes, b.ForDiff)
	assert.Equal(t, []types.BlockID{block4.ID()}, b.AgainstDiff)

	assert.True(t, ContainsTx(b.TxIDs, transids[0]))
	assert.True(t, ContainsTx(b.TxIDs, transids[1]))
	assert.True(t, ContainsTx(b.TxIDs, transids[2]))

	assert.Equal(t, []types.ATXID{atx1, atx2, atx3, atx4, atx5}, *b.ActiveSet)

	//test create second block
	bl, err := builder.createBlock(context.TODO(), types.GetEffectiveGenesis().Add(2), types.ATXID(types.Hash32{1, 2, 3}), types.BlockEligibilityProof{J: 1, Sig: []byte{1}}, transids, nil)
	assert.NoError(t, err)

	assert.Equal(t, hareRes, bl.ForDiff)
	assert.Equal(t, []types.BlockID{block4.ID()}, bl.AgainstDiff)

	assert.True(t, ContainsTx(bl.TxIDs, transids[0]))
	assert.True(t, ContainsTx(bl.TxIDs, transids[1]))
	assert.True(t, ContainsTx(bl.TxIDs, transids[2]))

	assert.Equal(t, *bl.RefBlock, b.ID())
}

func NewTx(t *testing.T, nonce uint64, recipient types.Address, signer *signing.EdSigner) *types.Transaction {
	tx, err := types.NewSignedTx(nonce, recipient, 1, defaultGasLimit, defaultFee, signer)
	assert.NoError(t, err)
	return tx
}

func TestBlockBuilder_SerializeTrans(t *testing.T) {
	tx := NewTx(t, 1, types.BytesToAddress([]byte{0x02}), signing.NewEdSigner())
	buf, err := types.InterfaceToBytes(tx)
	assert.NoError(t, err)

	ntx, err := types.BytesToTransaction(buf)
	assert.NoError(t, err)
	err = ntx.CalcAndSetOrigin()
	assert.NoError(t, err)

	assert.Equal(t, *tx, *ntx)
}

func ContainsTx(a []types.TransactionID, x types.TransactionID) bool {
	for _, n := range a {
		if x == n {
			return true
		}
	}
	return false
}

var (
	one   = types.CalcHash32([]byte("1"))
	two   = types.CalcHash32([]byte("2"))
	three = types.CalcHash32([]byte("3"))
	four  = types.CalcHash32([]byte("4"))
	five  = types.CalcHash32([]byte("5"))
)

var (
	atx1 = types.ATXID(one)
	atx2 = types.ATXID(two)
	atx3 = types.ATXID(three)
	atx4 = types.ATXID(four)
	atx5 = types.ATXID(five)
)

<<<<<<< HEAD
=======
var (
	b1 = types.NewExistingBlock(types.NewLayerID(1), []byte{1}, nil)
	b2 = types.NewExistingBlock(types.NewLayerID(1), []byte{2}, nil)
	b3 = types.NewExistingBlock(types.NewLayerID(1), []byte{3}, nil)
	b4 = types.NewExistingBlock(types.NewLayerID(1), []byte{4}, nil)
	b5 = types.NewExistingBlock(types.NewLayerID(1), []byte{5}, nil)
	b6 = types.NewExistingBlock(types.NewLayerID(1), []byte{6}, nil)
	b7 = types.NewExistingBlock(types.NewLayerID(1), []byte{7}, nil)
)

func genBlockIds() []types.BlockID {
	bids := []types.BlockID{b1.ID(), b2.ID(), b3.ID(), b4.ID(), b5.ID(), b6.ID(), b7.ID()}
	for i := 0; i < len(bids)*2; i++ {
		l := rand.Int() % len(bids)
		j := rand.Int() % len(bids)
		bids[l], bids[j] = bids[j], bids[l]
	}

	return bids
}

type mockResult struct {
	err error
	ids map[types.LayerID][]types.BlockID
}

func newMockResult() *mockResult {
	m := &mockResult{}
	m.ids = make(map[types.LayerID][]types.BlockID)
	return m
}

func (m *mockResult) set(id types.LayerID) []types.BlockID {
	bids := genBlockIds()
	m.ids[id] = bids

	return bids
}

func (m *mockResult) GetResult(id types.LayerID) ([]types.BlockID, error) {
	bl, ok := m.ids[id]
	if ok {
		return bl, nil
	}
	return nil, m.err
}

var errExample = errors.New("example errExample")

>>>>>>> 1455be64
type mockMesh struct {
	b   []*types.Block
	err error
}

func (m *mockMesh) AddBlockWithTxs(context.Context, *types.Block) error {
	return nil
}

func (m *mockMesh) GetRefBlock(types.EpochID) types.BlockID {
	return types.BlockID{}
}

func (m *mockMesh) GetBlock(id types.BlockID) (*types.Block, error) {
	for _, blk := range m.b {
		if blk.ID() == id {
			return blk, nil
		}
	}

	return nil, errors.New("not exist")
}

func (m *mockMesh) LayerBlockIds(index types.LayerID) ([]types.BlockID, error) {
	if m.err != nil {
		return nil, m.err
	}
	l := types.NewLayer(index)
	var ids []types.BlockID
	for _, e := range m.b {
		e.LayerIndex = index
		l.AddBlock(e)
		ids = append(ids, e.ID())
	}

	return ids, nil
}

func (m *mockMesh) GetOrphanBlocksBefore(types.LayerID) ([]types.BlockID, error) {
	r := make([]types.BlockID, 0)
	for _, e := range m.b {
		r = append(r, e.ID())
	}
	return r, nil
}

func TestBlockBuilder_createBlock(t *testing.T) {
	r := require.New(t)
	n1 := service.NewSimulator().NewNode()
	types.SetLayersPerEpoch(3)
	block1 := types.NewExistingBlock(types.NewLayerID(6), []byte(rand.String(8)), nil)
	block2 := types.NewExistingBlock(types.NewLayerID(6), []byte(rand.String(8)), nil)
	block3 := types.NewExistingBlock(types.NewLayerID(6), []byte(rand.String(8)), nil)
	bs := []*types.Block{block1, block2, block3}
	st := []types.BlockID{block1.ID(), block2.ID(), block3.ID()}
	builder1 := createBlockBuilder("a", n1, bs)
	builder1.baseBlockP = &mockBBP{f: func() (types.BlockID, [][]types.BlockID, error) {
		return types.BlockID{0}, [][]types.BlockID{[]types.BlockID{}, []types.BlockID{}, st}, nil
	}}

	b, err := builder1.createBlock(context.TODO(), types.NewLayerID(7), types.ATXID{}, types.BlockEligibilityProof{}, nil, nil)
	r.Nil(err)
	r.Equal(st, b.NeutralDiff)

	builder1.baseBlockP = &mockBBP{f: func() (types.BlockID, [][]types.BlockID, error) {
		return types.BlockID{0}, [][]types.BlockID{[]types.BlockID{}, nil, st}, nil
	}}

	b, err = builder1.createBlock(context.TODO(), types.NewLayerID(7), types.ATXID{}, types.BlockEligibilityProof{}, nil, nil)
	r.Nil(err)
	r.Equal([]types.BlockID(nil), b.ForDiff)
	emptyID := types.BlockID{}
	r.NotEqual(b.ID(), emptyID)

	b, err = builder1.createBlock(context.TODO(), types.NewLayerID(5), types.ATXID{}, types.BlockEligibilityProof{}, nil, nil)
	r.EqualError(err, "cannot create blockBytes in genesis layer")
}

func TestBlockBuilder_notSynced(t *testing.T) {
	r := require.New(t)
	beginRound := make(chan types.LayerID)
	n1 := service.NewSimulator().NewNode()
	var bs []*types.Block
	ms := &mockSyncer{}
	ms.notSynced = true
	mbo := &mockBlockOracle{}
	mbo.err = errors.New("err")

	builder := createBlockBuilder("a", n1, bs)
	builder.syncer = ms
	builder.blockOracle = mbo
	builder.beginRoundEvent = beginRound
	go builder.createBlockLoop(context.TODO())
	beginRound <- types.NewLayerID(1)
	beginRound <- types.NewLayerID(2)
	r.Equal(0, mbo.calls)
}

type mockBBP struct {
	f func() (types.BlockID, [][]types.BlockID, error)
}

func (b *mockBBP) BaseBlock(context.Context) (types.BlockID, [][]types.BlockID, error) {
	// XXX: for now try to not break all tests
	if b.f != nil {
		return b.f()
	}
	return types.BlockID{0}, [][]types.BlockID{{}, {}, {}}, nil
}

func createBlockBuilder(ID string, n *service.Node, meshBlocks []*types.Block) *BlockBuilder {
	beginRound := make(chan types.LayerID)
	cfg := Config{
		Hdist:          5,
		MinerID:        types.NodeID{Key: ID},
		AtxsPerBlock:   selectCount,
		LayersPerEpoch: 3,
		TxsPerBlock:    selectCount,
	}
	bb := NewBlockBuilder(cfg, signing.NewEdSigner(), n, beginRound, &mockMesh{b: meshBlocks}, &mockBBP{f: func() (types.BlockID, [][]types.BlockID, error) {
		return types.BlockID{}, [][]types.BlockID{{}, {}, {}}, nil
	}}, &mockBlockOracle{}, &mockSyncer{}, mockProjector, nil, log.NewDefault("mock_builder_"+"a"))
	return bb
}

func newActivationTx(nodeID types.NodeID, sequence uint64, prevATX types.ATXID, pubLayerID types.LayerID,
	startTick uint64, positioningATX types.ATXID, coinbase types.Address, activeSetSize uint32, view []types.BlockID,
	nipst *types.NIPost) *types.ActivationTx {

	nipstChallenge := types.NIPostChallenge{
		NodeID:         nodeID,
		Sequence:       sequence,
		PrevATXID:      prevATX,
		PubLayerID:     pubLayerID,
		StartTick:      startTick,
		PositioningATX: positioningATX,
	}
	return types.NewActivationTx(nipstChallenge, coinbase, nipst, 0, nil)
}<|MERGE_RESOLUTION|>--- conflicted
+++ resolved
@@ -292,58 +292,6 @@
 	atx5 = types.ATXID(five)
 )
 
-<<<<<<< HEAD
-=======
-var (
-	b1 = types.NewExistingBlock(types.NewLayerID(1), []byte{1}, nil)
-	b2 = types.NewExistingBlock(types.NewLayerID(1), []byte{2}, nil)
-	b3 = types.NewExistingBlock(types.NewLayerID(1), []byte{3}, nil)
-	b4 = types.NewExistingBlock(types.NewLayerID(1), []byte{4}, nil)
-	b5 = types.NewExistingBlock(types.NewLayerID(1), []byte{5}, nil)
-	b6 = types.NewExistingBlock(types.NewLayerID(1), []byte{6}, nil)
-	b7 = types.NewExistingBlock(types.NewLayerID(1), []byte{7}, nil)
-)
-
-func genBlockIds() []types.BlockID {
-	bids := []types.BlockID{b1.ID(), b2.ID(), b3.ID(), b4.ID(), b5.ID(), b6.ID(), b7.ID()}
-	for i := 0; i < len(bids)*2; i++ {
-		l := rand.Int() % len(bids)
-		j := rand.Int() % len(bids)
-		bids[l], bids[j] = bids[j], bids[l]
-	}
-
-	return bids
-}
-
-type mockResult struct {
-	err error
-	ids map[types.LayerID][]types.BlockID
-}
-
-func newMockResult() *mockResult {
-	m := &mockResult{}
-	m.ids = make(map[types.LayerID][]types.BlockID)
-	return m
-}
-
-func (m *mockResult) set(id types.LayerID) []types.BlockID {
-	bids := genBlockIds()
-	m.ids[id] = bids
-
-	return bids
-}
-
-func (m *mockResult) GetResult(id types.LayerID) ([]types.BlockID, error) {
-	bl, ok := m.ids[id]
-	if ok {
-		return bl, nil
-	}
-	return nil, m.err
-}
-
-var errExample = errors.New("example errExample")
-
->>>>>>> 1455be64
 type mockMesh struct {
 	b   []*types.Block
 	err error
