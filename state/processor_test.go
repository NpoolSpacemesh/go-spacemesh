package state

import (
	crand "crypto/rand"
	"math/big"
	"math/rand"
	"testing"

	"github.com/spacemeshos/ed25519"
	"github.com/spacemeshos/go-spacemesh/common/types"
	"github.com/spacemeshos/go-spacemesh/database"
	"github.com/spacemeshos/go-spacemesh/log"
	"github.com/spacemeshos/go-spacemesh/signing"
	"github.com/stretchr/testify/assert"
	"github.com/stretchr/testify/require"
	"github.com/stretchr/testify/suite"
)

type ProcessorStateSuite struct {
	suite.Suite
	db        *database.MemDatabase
	processor *TransactionProcessor
	projector *ProjectorMock
}

type ProjectorMock struct {
	nonceDiff   uint64
	balanceDiff uint64
}

func (p *ProjectorMock) GetProjection(addr types.Address, prevNonce, prevBalance uint64) (nonce, balance uint64, err error) {
	return prevNonce + p.nonceDiff, prevBalance - p.balanceDiff, nil
}

type appliedTxsMock struct{}

func (appliedTxsMock) Put(key []byte, value []byte) error { return nil }
func (appliedTxsMock) Delete(key []byte) error            { panic("implement me") }
func (appliedTxsMock) Get(key []byte) ([]byte, error)     { panic("implement me") }
func (appliedTxsMock) Has(key []byte) (bool, error)       { panic("implement me") }
func (appliedTxsMock) Close()                             { panic("implement me") }
func (appliedTxsMock) NewBatch() database.Batch           { panic("implement me") }
func (appliedTxsMock) Find(key []byte) database.Iterator  { panic("implement me") }

func (s *ProcessorStateSuite) SetupTest() {
	lg := log.NewDefault("proc_logger")
	s.db = database.NewMemDatabase()
	s.projector = &ProjectorMock{}
	s.processor = NewTransactionProcessor(s.db, appliedTxsMock{}, s.projector, NewTxMemPool(), lg)
}

func createAccount(state *TransactionProcessor, addr types.Address, balance int64, nonce uint64) *Object {
	obj1 := state.GetOrNewStateObj(addr)
	obj1.AddBalance(uint64(balance))
	obj1.SetNonce(nonce)
	state.updateStateObj(obj1)
	return obj1
}

func createTransaction(t *testing.T, nonce uint64, destination types.Address, amount, fee uint64, signer *signing.EdSigner) *types.Transaction {
	tx, err := types.NewSignedTx(nonce, destination, amount, 100, fee, signer)
	assert.NoError(t, err)
	return tx
}

func (s *ProcessorStateSuite) TestTransactionProcessor_ApplyTransaction() {
	//test happy flow
	//test happy flow with underlying structures
	//test insufficient funds
	//test wrong nonce
	//test account doesn't exist
	signerBuf := []byte("22222222222222222222222222222222")
	signerBuf = append(signerBuf, []byte{
		94, 33, 44, 9, 128, 228, 179, 159, 192, 151, 33, 19, 74, 160, 33, 9,
		55, 78, 223, 210, 96, 192, 211, 208, 60, 181, 1, 200, 214, 84, 87, 169,
	}...)
	signer, err := signing.NewEdSignerFromBuffer(signerBuf)
	assert.NoError(s.T(), err)
	obj1 := createAccount(s.processor, SignerToAddr(signer), 21, 0)
	obj2 := createAccount(s.processor, toAddr([]byte{0x01, 02}), 1, 10)
	createAccount(s.processor, toAddr([]byte{0x02}), 44, 0)
	s.processor.Commit()

	transactions := []*types.Transaction{
		createTransaction(s.T(), obj1.Nonce(), obj2.address, 1, 5, signer),
	}

	failed, err := s.processor.ApplyTransactions(types.NewLayerID(1), transactions)
	assert.NoError(s.T(), err)
	assert.True(s.T(), failed == 0)

	got := string(s.processor.Dump())

	assert.Equal(s.T(), uint64(15), s.processor.GetBalance(obj1.address))
	assert.Equal(s.T(), uint64(1), s.processor.GetNonce(obj1.address))

	want := `{
	"root": "6de6ffd7eda4c1aa4de66051e4ad05afc1233e089f9e9afaf8174a4dc483fa57",
	"accounts": {
		"0000000000000000000000000000000000000002": {
			"nonce": 0,
			"balance": 44
		},
		"0000000000000000000000000000000000000102": {
			"nonce": 10,
			"balance": 2
		},
		"4aa02109374edfd260c0d3d03cb501c8d65457a9": {
			"nonce": 1,
			"balance": 15
		}
	}
}`
	if got != want {
		s.T().Errorf("dump mismatch:\ngot: %s\nwant: %s\n", got, want)
	}
}

func SignerToAddr(signer *signing.EdSigner) types.Address {
	return types.BytesToAddress(signer.PublicKey().Bytes())
}

/*func (s *ProcessorStateSuite) TestTransactionProcessor_ApplyTransaction_DoubleTrans() {
	//test happy flow
	//test happy flow with underlying structures
	//test insufficient funds
	//test wrong nonce
	//test account doesn't exist
	obj1 := createAccount(s.processor, []byte{0x01}, 21, 0)
	obj2 := createAccount(s.processor, []byte{0x01, 02}, 1, 10)
	createAccount(s.processor, []byte{0x02}, 44, 0)
	s.processor.Commit(false)

	transactions := Transactions{
		createTransaction(obj1.Nonce(), obj1.address, obj2.address, 1),
		createTransaction(obj1.Nonce(), obj1.address, obj2.address, 1),
		createTransaction(obj1.Nonce(), obj1.address, obj2.address, 1),
		createTransaction(obj1.Nonce(), obj1.address, obj2.address, 1),
	}

	failed, err := s.processor.ApplyTransactions(1, transactions)
	assert.NoError(s.T(), err)
	assert.True(s.T(), failed == 0)

	got := string(s.processor.Dump())

	assert.Equal(s.T(), big.NewInt(20), s.processor.GetBalance(obj1.address))

	want := `{
	"root": "7ed462059ad2df6754b5aa1f3d8a150bb9b0e1c4eb50b6217a8fc4ecbec7fb28",
	"accounts": {
		"0000000000000000000000000000000000000001": {
			"balance": "20",
			"nonce": 1
		},
		"0000000000000000000000000000000000000002": {
			"balance": "44",
			"nonce": 0
		},
		"0000000000000000000000000000000000000102": {
			"balance": "2",
			"nonce": 10
		}
	}
}`
	if got != want {
		s.T().Errorf("dump mismatch:\ngot: %s\nwant: %s\n", got, want)
	}
}*/

func (s *ProcessorStateSuite) TestTransactionProcessor_ApplyTransaction_Errors() {
	signer1 := signing.NewEdSigner()
	obj1 := createAccount(s.processor, SignerToAddr(signer1), 21, 0)
	obj2 := createAccount(s.processor, toAddr([]byte{0x01, 02}), 1, 10)
	createAccount(s.processor, toAddr([]byte{0x02}), 44, 0)
	s.processor.Commit()

	transactions := []*types.Transaction{
		createTransaction(s.T(), obj1.Nonce(), obj2.address, 1, 5, signer1),
	}

	failed, err := s.processor.ApplyTransactions(types.NewLayerID(1), transactions)
	assert.NoError(s.T(), err)
	assert.True(s.T(), failed == 0)

	err = s.processor.ApplyTransaction(createTransaction(s.T(), 0, obj2.address, 1, 5, signer1), types.LayerID{})
	assert.Error(s.T(), err)
	assert.Equal(s.T(), err.Error(), errNonce)

	err = s.processor.ApplyTransaction(createTransaction(s.T(), obj1.Nonce(), obj2.address, 21, 5, signer1), types.LayerID{})
	assert.Error(s.T(), err)
	assert.Equal(s.T(), err.Error(), errFunds)

	//Test origin
	err = s.processor.ApplyTransaction(createTransaction(s.T(), obj1.Nonce(), obj2.address, 21, 5, signing.NewEdSigner()), types.LayerID{})
	assert.Error(s.T(), err)
	assert.Equal(s.T(), err.Error(), errOrigin)
}

func (s *ProcessorStateSuite) TestTransactionProcessor_ApplyRewards() {
	s.processor.ApplyRewards(types.NewLayerID(1), []types.Address{types.HexToAddress("aaa"),
		types.HexToAddress("bbb"),
		types.HexToAddress("ccc"),
		types.HexToAddress("ddd"),
		types.HexToAddress("bbb"),
		types.HexToAddress("aaa")},
		big.NewInt(int64(1000)),
	)

	assert.Equal(s.T(), s.processor.GetBalance(types.HexToAddress("aaa")), uint64(2000))
	assert.Equal(s.T(), s.processor.GetBalance(types.HexToAddress("bbb")), uint64(2000))
	assert.Equal(s.T(), s.processor.GetBalance(types.HexToAddress("ccc")), uint64(1000))
	assert.Equal(s.T(), s.processor.GetBalance(types.HexToAddress("ddd")), uint64(1000))
}

func (s *ProcessorStateSuite) TestTransactionProcessor_ApplyTransaction_OrderByNonce() {
	signerBuf := []byte("22222222222222222222222222222222")
	signerBuf = append(signerBuf, []byte{
		94, 33, 44, 9, 128, 228, 179, 159, 192, 151, 33, 19, 74, 160, 33, 9,
		55, 78, 223, 210, 96, 192, 211, 208, 60, 181, 1, 200, 214, 84, 87, 169,
	}...)
	signer, err := signing.NewEdSignerFromBuffer(signerBuf)
	assert.NoError(s.T(), err)
	obj1 := createAccount(s.processor, SignerToAddr(signer), 25, 0)
	obj2 := createAccount(s.processor, toAddr([]byte{0x01, 02}), 1, 10)
	obj3 := createAccount(s.processor, toAddr([]byte{0x02}), 44, 0)
	_, err = s.processor.Commit()
	assert.NoError(s.T(), err)

	transactions := []*types.Transaction{
		createTransaction(s.T(), obj1.Nonce()+3, obj3.address, 1, 5, signer),
		createTransaction(s.T(), obj1.Nonce()+2, obj3.address, 1, 5, signer),
		createTransaction(s.T(), obj1.Nonce()+1, obj3.address, 1, 5, signer),
		createTransaction(s.T(), obj1.Nonce(), obj2.address, 1, 5, signer),
	}

<<<<<<< HEAD
	_, err = s.processor.ApplyTransactions(1, transactions)
	assert.NoError(s.T(), err)
=======
	s.processor.ApplyTransactions(types.NewLayerID(1), transactions)
	//assert.Error(s.T(), err)
>>>>>>> 1455be64

	got := string(s.processor.Dump())

	assert.Equal(s.T(), uint64(1), s.processor.GetBalance(obj1.address))
	assert.Equal(s.T(), uint64(2), s.processor.GetBalance(obj2.address))

	want := `{
	"root": "0fb9e074115e49b9a1d33949de2578459c158d8885ca10ad9edcd5d3a84fd67c",
	"accounts": {
		"0000000000000000000000000000000000000002": {
			"nonce": 0,
			"balance": 47
		},
		"0000000000000000000000000000000000000102": {
			"nonce": 10,
			"balance": 2
		},
		"4aa02109374edfd260c0d3d03cb501c8d65457a9": {
			"nonce": 4,
			"balance": 1
		}
	}
}`
	if got != want {
		s.T().Errorf("dump mismatch:\ngot: %s\nwant: %s\n", got, want)
	}
}

func (s *ProcessorStateSuite) TestTransactionProcessor_Reset() {
	lg := log.NewDefault("proc_logger")
	txDb := database.NewMemDatabase()
	db := database.NewMemDatabase()
	processor := NewTransactionProcessor(db, txDb, s.projector, NewTxMemPool(), lg)

	signer1Buf := []byte("22222222222222222222222222222222")
	signer1Buf = append(signer1Buf, []byte{
		94, 33, 44, 9, 128, 228, 179, 159, 192, 151, 33, 19, 74, 160, 33, 9,
		55, 78, 223, 210, 96, 192, 211, 208, 60, 181, 1, 200, 214, 84, 87, 169,
	}...)
	signer2Buf := []byte("33333333333333333333333333333333")
	signer2Buf = append(signer2Buf, []byte{
		23, 203, 121, 251, 43, 65, 32, 242, 177, 236, 101, 228, 25, 141, 110, 8,
		178, 142, 129, 63, 235, 1, 228, 164, 0, 131, 155, 133, 225, 128, 128, 206,
	}...)

	signer1, err := signing.NewEdSignerFromBuffer(signer1Buf)
	assert.NoError(s.T(), err)
	signer2, err := signing.NewEdSignerFromBuffer(signer2Buf)
	assert.NoError(s.T(), err)
	obj1 := createAccount(processor, SignerToAddr(signer1), 21, 0)
	obj2 := createAccount(processor, SignerToAddr(signer2), 41, 10)
	createAccount(processor, toAddr([]byte{0x02}), 44, 0)
	processor.Commit()

	transactions := []*types.Transaction{
		createTransaction(s.T(), obj1.Nonce(), obj2.address, 1, 5, signer1),
		//createTransaction(obj2.Nonce(),obj2.address, obj1.address, 1),
	}

	failed, err := processor.ApplyTransactions(types.NewLayerID(1), transactions)
	assert.NoError(s.T(), err)
	assert.True(s.T(), failed == 0)

	transactions = []*types.Transaction{
		createTransaction(s.T(), obj1.Nonce(), obj2.address, 1, 5, signer1),
		createTransaction(s.T(), obj2.Nonce(), obj1.address, 10, 5, signer2),
	}

	failed, err = processor.ApplyTransactions(types.NewLayerID(2), transactions)
	assert.True(s.T(), failed == 0)
	assert.NoError(s.T(), err)

	got := string(processor.Dump())

	want := `{
	"root": "4b7174d31e60ef1ed970137079e2b8044d9c381422dbcbe16e561d8a51a9f651",
	"accounts": {
		"0000000000000000000000000000000000000002": {
			"nonce": 0,
			"balance": 44
		},
		"198d6e08b28e813feb01e4a400839b85e18080ce": {
			"nonce": 11,
			"balance": 28
		},
		"4aa02109374edfd260c0d3d03cb501c8d65457a9": {
			"nonce": 2,
			"balance": 19
		}
	}
}`
	if got != want {
		s.T().Errorf("dump mismatch:\ngot: %s\nwant: %s\n", got, want)
	}

	err = processor.LoadState(types.NewLayerID(1))
	assert.NoError(s.T(), err)

	got = string(processor.Dump())

	assert.Equal(s.T(), uint64(15), processor.GetBalance(obj1.address))

	want = `{
	"root": "9273645f6b9a62f32500021f5e0a89d3eb6ffd36b1b9f9f82fcaad4555951e97",
	"accounts": {
		"0000000000000000000000000000000000000002": {
			"nonce": 0,
			"balance": 44
		},
		"198d6e08b28e813feb01e4a400839b85e18080ce": {
			"nonce": 10,
			"balance": 42
		},
		"4aa02109374edfd260c0d3d03cb501c8d65457a9": {
			"nonce": 1,
			"balance": 15
		}
	}
}`
	if got != want {
		s.T().Errorf("dump mismatch:\ngot: %s\nwant: %s\n", got, want)
	}
}

func (s *ProcessorStateSuite) TestTransactionProcessor_Multilayer() {
	testCycles := 100
	maxTransactions := 20
	minTransactions := 1

	lg := log.NewDefault("proc_logger")
	txDb := database.NewMemDatabase()
	db := database.NewMemDatabase()
	processor := NewTransactionProcessor(db, txDb, s.projector, NewTxMemPool(), lg)

	revertToLayer := rand.Intn(testCycles)
	revertAfterLayer := rand.Intn(testCycles - revertToLayer) //rand.Intn(min(testCycles - revertToLayer,maxPas.processors))
	log.Info("starting test: revert on layer %v, after %v layers received since that layer ", revertToLayer, revertAfterLayer)

	signers := []*signing.EdSigner{
		signing.NewEdSigner(),
		signing.NewEdSigner(),
		signing.NewEdSigner(),
	}
	accounts := []*Object{
		createAccount(processor, toAddr(signers[0].PublicKey().Bytes()), 5218762487624, 0),
		createAccount(processor, toAddr(signers[1].PublicKey().Bytes()), 341578872634786, 10),
		createAccount(processor, toAddr(signers[2].PublicKey().Bytes()), 1044987234, 0),
	}

	processor.Commit()

	written := db.Len()

	var want string
	for i := 0; i < testCycles; i++ {
		numOfTransactions := rand.Intn(maxTransactions-minTransactions) + minTransactions
		var trns []*types.Transaction
		nonceTrack := make(map[*Object]int)
		for j := 0; j < numOfTransactions; j++ {
			src := int(rand.Uint32() % (uint32(len(accounts) - 1)))
			srcAccount := accounts[src]
			dstAccount := accounts[int(rand.Uint32()%(uint32(len(accounts)-1)))]

			if _, ok := nonceTrack[srcAccount]; !ok {
				nonceTrack[srcAccount] = 0
			} else {
				nonceTrack[srcAccount]++
			}

			for dstAccount == srcAccount {
				dstAccount = accounts[int(rand.Uint32()%(uint32(len(accounts)-1)))]
			}
			t := createTransaction(s.T(), processor.GetNonce(srcAccount.address)+uint64(nonceTrack[srcAccount]), dstAccount.address, (rand.Uint64()%srcAccount.Balance())/100, 5, signers[src])
			trns = append(trns, t)

			log.Info("transaction %v nonce %v amount %v", t.Origin().Hex(), t.AccountNonce, t.Amount)
		}
		failed, err := processor.ApplyTransactions(types.NewLayerID(uint32(i)), trns)
		assert.NoError(s.T(), err)
		assert.True(s.T(), failed == 0)

		if i == revertToLayer {
			want = string(processor.Dump())
			log.Info("wanted state: %v", want)
		}

		if i == revertToLayer+revertAfterLayer {
			err = processor.LoadState(types.NewLayerID(uint32(revertToLayer)))
			assert.NoError(s.T(), err)
			got := string(processor.Dump())

			if got != want {
				s.T().Errorf("dump mismatch:\ngot: %s\nwant: %s\n", got, want)
			}
		}
	}

	writtenMore := db.Len()
	assert.True(s.T(), writtenMore > written)
}

func newTx(t *testing.T, nonce, totalAmount uint64, signer *signing.EdSigner) *types.Transaction {
	feeAmount := uint64(1)
	rec := types.Address{byte(rand.Int()), byte(rand.Int()), byte(rand.Int()), byte(rand.Int())}
	return createTransaction(t, nonce, rec, totalAmount-feeAmount, feeAmount, signer)
}

func (s *ProcessorStateSuite) TestTransactionProcessor_ValidateNonceAndBalance() {
	r := require.New(s.T())
	signer := signing.NewEdSigner()
	origin := types.BytesToAddress(signer.PublicKey().Bytes())
	s.processor.SetBalance(origin, 100)
	s.processor.SetNonce(origin, 5)
	s.projector.balanceDiff = 10
	s.projector.nonceDiff = 2

	err := s.processor.ValidateNonceAndBalance(newTx(s.T(), 7, 10, signer))
	r.NoError(err)
}

func (s *ProcessorStateSuite) TestTransactionProcessor_ValidateNonceAndBalance_WrongNonce() {
	r := require.New(s.T())
	signer := signing.NewEdSigner()
	origin := types.BytesToAddress(signer.PublicKey().Bytes())
	s.processor.SetBalance(origin, 100)
	s.processor.SetNonce(origin, 5)
	s.projector.balanceDiff = 10
	s.projector.nonceDiff = 2

	err := s.processor.ValidateNonceAndBalance(newTx(s.T(), 8, 10, signer))
	r.EqualError(err, "incorrect account nonce! Expected: 7, Actual: 8")
}

func (s *ProcessorStateSuite) TestTransactionProcessor_ValidateNonceAndBalance_InsufficientBalance() {
	r := require.New(s.T())
	signer := signing.NewEdSigner()
	origin := types.BytesToAddress(signer.PublicKey().Bytes())
	s.processor.SetBalance(origin, 100)
	s.processor.SetNonce(origin, 5)
	s.projector.balanceDiff = 10
	s.projector.nonceDiff = 2

	err := s.processor.ValidateNonceAndBalance(newTx(s.T(), 7, 95, signer))
	r.EqualError(err, "insufficient balance! Available: 90, Attempting to spend: 94[amount]+1[fee]=95")
}

func TestTransactionProcessor_ApplyTransactionTestSuite(t *testing.T) {
	suite.Run(t, new(ProcessorStateSuite))
}

func createXdrSignedTransaction(t *testing.T, key ed25519.PrivateKey) *types.Transaction {
	r := require.New(t)
	signer, err := signing.NewEdSignerFromBuffer(key)
	r.NoError(err)
	tx, err := types.NewSignedTx(1111, toAddr([]byte{0xde}), 123, 11, 456, signer)
	r.NoError(err)
	return tx
}

func TestValidateTxSignature(t *testing.T) {
	db := database.NewMemDatabase()
	lg := log.NewDefault("proc_logger")
	proc := NewTransactionProcessor(db, appliedTxsMock{}, &ProjectorMock{}, NewTxMemPool(), lg)

	// positive flow
	pub, pri, _ := ed25519.GenerateKey(crand.Reader)
	createAccount(proc, PublicKeyToAccountAddress(pub), 123, 321)
	tx := createXdrSignedTransaction(t, pri)

	assert.Equal(t, PublicKeyToAccountAddress(pub), tx.Origin())
	assert.True(t, proc.AddressExists(tx.Origin()))

	// negative flow
	pub, pri, _ = ed25519.GenerateKey(crand.Reader)
	tx = createXdrSignedTransaction(t, pri)

	assert.False(t, proc.AddressExists(tx.Origin()))
	assert.Equal(t, PublicKeyToAccountAddress(pub), tx.Origin())
}

func TestTransactionProcessor_GetStateRoot(t *testing.T) {
	r := require.New(t)

	db := database.NewMemDatabase()
	lg := log.NewDefault("proc_logger")
	proc := NewTransactionProcessor(db, appliedTxsMock{}, &ProjectorMock{}, NewTxMemPool(), lg)

	r.NotEqual(types.Hash32{}, proc.rootHash)

	expectedRoot := types.Hash32{1, 2, 3}
<<<<<<< HEAD
	r.NoError(proc.saveStateRoot(expectedRoot, 1))
=======
	r.NoError(proc.addState(expectedRoot, types.NewLayerID(1)))
>>>>>>> 1455be64

	actualRoot := proc.GetStateRoot()
	r.Equal(expectedRoot, actualRoot)
}

func TestTransactionProcessor_ApplyTransactions(t *testing.T) {
	lg := log.NewDefault("proc_logger")
	db := database.NewMemDatabase()
	projector := &ProjectorMock{}
	processor := NewTransactionProcessor(db, db, projector, NewTxMemPool(), lg)

	signerBuf := []byte("22222222222222222222222222222222")
	signerBuf = append(signerBuf, []byte{
		94, 33, 44, 9, 128, 228, 179, 159, 192, 151, 33, 19, 74, 160, 33, 9,
		55, 78, 223, 210, 96, 192, 211, 208, 60, 181, 1, 200, 214, 84, 87, 169,
	}...)
	signer, err := signing.NewEdSignerFromBuffer(signerBuf)
	assert.NoError(t, err)
	obj1 := createAccount(processor, SignerToAddr(signer), 21, 0)
	obj2 := createAccount(processor, toAddr([]byte{0x01, 02}), 1, 10)
	createAccount(processor, toAddr([]byte{0x02}), 44, 0)
	processor.Commit()

	transactions := []*types.Transaction{
		createTransaction(t, obj1.Nonce(), obj2.address, 1, 5, signer),
	}

	_, err = processor.ApplyTransactions(types.NewLayerID(1), transactions)
	assert.NoError(t, err)

	_, err = processor.ApplyTransactions(types.NewLayerID(2), []*types.Transaction{})
	assert.NoError(t, err)

	_, err = processor.ApplyTransactions(types.NewLayerID(3), []*types.Transaction{})
	assert.NoError(t, err)

	_, err = processor.GetLayerStateRoot(types.NewLayerID(3))
	assert.NoError(t, err)

}<|MERGE_RESOLUTION|>--- conflicted
+++ resolved
@@ -234,13 +234,8 @@
 		createTransaction(s.T(), obj1.Nonce(), obj2.address, 1, 5, signer),
 	}
 
-<<<<<<< HEAD
-	_, err = s.processor.ApplyTransactions(1, transactions)
-	assert.NoError(s.T(), err)
-=======
 	s.processor.ApplyTransactions(types.NewLayerID(1), transactions)
 	//assert.Error(s.T(), err)
->>>>>>> 1455be64
 
 	got := string(s.processor.Dump())
 
@@ -531,11 +526,7 @@
 	r.NotEqual(types.Hash32{}, proc.rootHash)
 
 	expectedRoot := types.Hash32{1, 2, 3}
-<<<<<<< HEAD
-	r.NoError(proc.saveStateRoot(expectedRoot, 1))
-=======
 	r.NoError(proc.addState(expectedRoot, types.NewLayerID(1)))
->>>>>>> 1455be64
 
 	actualRoot := proc.GetStateRoot()
 	r.Equal(expectedRoot, actualRoot)
