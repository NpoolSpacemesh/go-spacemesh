package syncer

import (
	"context"
	"errors"
	"fmt"
	"sync"
	"sync/atomic"
	"time"
	"unsafe"

	"github.com/spacemeshos/go-spacemesh/common/types"
	"github.com/spacemeshos/go-spacemesh/events"
	"github.com/spacemeshos/go-spacemesh/layerfetcher"
	"github.com/spacemeshos/go-spacemesh/log"
	"github.com/spacemeshos/go-spacemesh/mesh"
	"github.com/spacemeshos/go-spacemesh/p2p/peers"
)

type layerTicker interface {
	GetCurrentLayer() types.LayerID
	LayerToTime(types.LayerID) time.Time
}

type layerFetcher interface {
	PollLayerHash(ctx context.Context, layerID types.LayerID) chan layerfetcher.LayerHashResult
	PollLayerBlocks(ctx context.Context, layerID types.LayerID, hashes map[types.Hash32][]peers.Peer) chan layerfetcher.LayerPromiseResult
	GetEpochATXs(ctx context.Context, id types.EpochID) error
	GetTortoiseBeacon(ctx context.Context, id types.EpochID) error
}

// Configuration is the config params for syncer
type Configuration struct {
	SyncInterval time.Duration
	// the sync process will try validate the current layer if ValidationDelta has elapsed.
	ValidationDelta time.Duration
	AlwaysListen    bool
}

const (
	outOfSyncThreshold  uint32 = 2 // see notSynced
	numGossipSyncLayers uint32 = 2 // see gossipSync
)

type syncState uint32

const (
	// notSynced is the state where the node is outOfSyncThreshold layers or more behind the current layer.
	notSynced syncState = iota
	// gossipSync is the state in which a node listens to at least one full layer of gossip before participating
	// in the protocol. this is to protect the node from participating in the consensus without full information.
	// for example, when a node wakes up in the middle of layer N, since it didn't receive all relevant messages and
	// blocks of layer N, it shouldn't vote or produce blocks in layer N+1. it instead listens to gossip for all of
	// layer N+1 and starts producing blocks and participates in hare committee in layer N+2
	gossipSync
	// synced is the state where the node is in sync with its peers.
	synced
)

func (s syncState) String() string {
	switch s {
	case notSynced:
		return "notSynced"
	case gossipSync:
		return "gossipSync"
	case synced:
		return "synced"
	default:
		return "unknown"
	}
}

// Syncer is responsible to keep the node in sync with the network.
type Syncer struct {
	logger log.Log

	conf     Configuration
	ticker   layerTicker
	mesh     *mesh.Mesh
	fetcher  layerFetcher
	syncOnce sync.Once
	// access via atomic.[Load|Store]Uint32
	syncState syncState
	// access via atomic.[Load|Store]Uint32
	isBusy    uint32
	syncTimer *time.Ticker
	// targetSyncedLayer is used to signal at which layer we can set this node to synced state
	targetSyncedLayer unsafe.Pointer

	// awaitSyncedCh is the list of subscribers' channels to notify when this node enters synced state
	awaitSyncedCh []chan struct{}
	awaitSyncedMu sync.Mutex

	shutdownCtx context.Context
	cancelFunc  context.CancelFunc

	// recording the run # since started. for logging/debugging only.
	run uint64
}

// NewSyncer creates a new Syncer instance.
func NewSyncer(ctx context.Context, conf Configuration, ticker layerTicker, mesh *mesh.Mesh, fetcher layerFetcher, logger log.Log) *Syncer {
	shutdownCtx, cancel := context.WithCancel(ctx)
	return &Syncer{
		logger:            logger,
		conf:              conf,
		ticker:            ticker,
		mesh:              mesh,
		fetcher:           fetcher,
		syncState:         notSynced,
		syncTimer:         time.NewTicker(conf.SyncInterval),
		targetSyncedLayer: unsafe.Pointer(&types.LayerID{}),
		awaitSyncedCh:     make([]chan struct{}, 0),
		shutdownCtx:       shutdownCtx,
		cancelFunc:        cancel,
	}
}

// Close stops the syncing process and the goroutines syncer spawns.
func (s *Syncer) Close() {
	// TODO: ensure goroutines are all terminated before shutting down
	s.cancelFunc()
}

// RegisterChForSynced registers ch for notification when the node enters synced state
func (s *Syncer) RegisterChForSynced(ctx context.Context, ch chan struct{}) {
	if s.IsSynced(ctx) {
		close(ch)
		return
	}
	s.awaitSyncedMu.Lock()
	defer s.awaitSyncedMu.Unlock()
	s.awaitSyncedCh = append(s.awaitSyncedCh, ch)
}

// ListenToGossip returns true if the node is listening to gossip for blocks/TXs/ATXs data.
func (s *Syncer) ListenToGossip() bool {
	return s.conf.AlwaysListen || s.getSyncState() >= gossipSync
}

// IsSynced returns true if the nodes is in synced state.
func (s *Syncer) IsSynced(ctx context.Context) bool {
	res := s.getSyncState() == synced
	s.logger.WithContext(ctx).With().Info("node sync state",
		log.Bool("synced", res),
		log.FieldNamed("current", s.ticker.GetCurrentLayer()),
		log.FieldNamed("latest", s.mesh.LatestLayer()),
		log.FieldNamed("validated", s.mesh.ProcessedLayer()))
	return res
}

// Start starts the main sync loop that tries to sync data for every SyncInterval.
func (s *Syncer) Start(ctx context.Context) {
	s.syncOnce.Do(func() {
		if s.ticker.GetCurrentLayer().Uint32() <= 1 {
			s.setSyncState(ctx, synced)
		}
		for {
			select {
			case <-s.shutdownCtx.Done():
				s.logger.WithContext(ctx).Info("stopping sync to shutdown")
				return
			case <-s.syncTimer.C:
				s.synchronize(ctx)
			}
		}
	})
}

// ForceSync manually starts a sync process outside the main sync loop. If the node is already running a sync process,
// ForceSync will be ignored.
func (s *Syncer) ForceSync(ctx context.Context) {
	s.logger.WithContext(ctx).Debug("executing ForceSync")
	go s.synchronize(ctx)
}

func (s *Syncer) isClosed() bool {
	select {
	case <-s.shutdownCtx.Done():
		return true
	default:
		return false
	}
}

func (s *Syncer) getSyncState() syncState {
	return (syncState)(atomic.LoadUint32((*uint32)(&s.syncState)))
}

func (s *Syncer) setSyncState(ctx context.Context, newState syncState) {
	oldState := syncState(atomic.SwapUint32((*uint32)(&s.syncState), uint32(newState)))
	if oldState != newState {
		s.logger.WithContext(ctx).With().Info("sync state change",
			log.String("from_state", oldState.String()),
			log.String("to_state", newState.String()),
			log.FieldNamed("current", s.ticker.GetCurrentLayer()),
			log.FieldNamed("latest", s.mesh.LatestLayer()),
			log.FieldNamed("validated", s.mesh.ProcessedLayer()))
		events.ReportNodeStatusUpdate()
		if newState != synced {
			return
		}
		// notify subscribes
		s.awaitSyncedMu.Lock()
		defer s.awaitSyncedMu.Unlock()
		for _, ch := range s.awaitSyncedCh {
			close(ch)
		}
		s.awaitSyncedCh = make([]chan struct{}, 0)
	}
}

// setSyncerBusy returns false if the syncer is already running a sync process.
// otherwise it sets syncer to be busy and returns true.
func (s *Syncer) setSyncerBusy() bool {
	return atomic.CompareAndSwapUint32(&s.isBusy, 0, 1)
}

func (s *Syncer) setSyncerIdle() {
	atomic.StoreUint32(&s.isBusy, 0)
}

// targetSyncedLayer is used to signal at which layer we can set this node to synced state
func (s *Syncer) setTargetSyncedLayer(ctx context.Context, layerID types.LayerID) {
	oldSyncLayer := *(*types.LayerID)(atomic.SwapPointer(&s.targetSyncedLayer, unsafe.Pointer(&layerID)))
	s.logger.WithContext(ctx).With().Info("target synced layer changed",
		log.Uint32("from_layer", oldSyncLayer.Uint32()),
		log.Uint32("to_layer", layerID.Uint32()),
		log.FieldNamed("current", s.ticker.GetCurrentLayer()),
		log.FieldNamed("latest", s.mesh.LatestLayer()),
		log.FieldNamed("validated", s.mesh.ProcessedLayer()))
}

func (s *Syncer) getTargetSyncedLayer() types.LayerID {
	return *(*types.LayerID)(atomic.LoadPointer(&s.targetSyncedLayer))
}

func (s *Syncer) synchronize(ctx context.Context) bool {
	logger := s.logger.WithContext(ctx)

	if s.isClosed() {
		logger.Warning("attempting to sync while shutting down")
		return false
	}

	// at most one synchronize process can run at any time
	if !s.setSyncerBusy() {
		logger.Info("sync is already running, giving up")
		return false
	}
	// no need to worry about race condition for s.run. only one instance of synchronize can run at a time
	s.run++
<<<<<<< HEAD
	logger.Debug("starting sync run #%v", s.run)
=======
	logger.With().Info(fmt.Sprintf("starting sync run #%v", s.run),
		log.String("sync_state", s.getSyncState().String()),
		log.FieldNamed("current", s.ticker.GetCurrentLayer()),
		log.FieldNamed("latest", s.mesh.LatestLayer()),
		log.FieldNamed("validated", s.mesh.ProcessedLayer()))
>>>>>>> 1455be64

	s.setStateBeforeSync(ctx)
	// start a dedicated process for validation.
	// do not use a unbuffered channel for vQueue. we don't want it to block if the receiver isn't ready. i.e.
	// if validation for the last layer is still running
	vQueue := make(chan *types.Layer, s.ticker.GetCurrentLayer().Uint32())
	vDone := make(chan struct{})
	go s.startValidating(ctx, s.run, vQueue, vDone)
	success := false
	defer func() {
		close(vQueue)
		<-vDone
		s.setStateAfterSync(ctx, success)
		logger.With().Debug(fmt.Sprintf("finished sync run #%v", s.run),
			log.Bool("success", success),
			log.String("sync_state", s.getSyncState().String()),
			log.FieldNamed("current", s.ticker.GetCurrentLayer()),
			log.FieldNamed("latest", s.mesh.LatestLayer()),
			log.FieldNamed("validated", s.mesh.ProcessedLayer()))
		s.setSyncerIdle()
	}()

	// using ProcessedLayer() instead of LatestLayer() so we can validate layers on a best-efforts basis.
	// our clock starts ticking from 1 so it is safe to skip layer 0
	for layerID := s.mesh.ProcessedLayer().Add(1); !layerID.After(s.ticker.GetCurrentLayer()); layerID = layerID.Add(1) {
		var layer *types.Layer
		var err error
		if layer, err = s.syncLayer(ctx, layerID); err != nil {
			logger.With().Error("failed to sync to layer", log.Err(err))
			return false
		}

		if len(layer.Blocks()) == 0 {
			logger.Info("setting layer %v to zero-block", layerID)
			if err := s.mesh.SetZeroBlockLayer(layerID); err != nil {
				logger.With().Error("failed to set zero-block for layer", layerID, log.Err(err))
				return false
			}
		}

		if s.shouldValidateLayer(layerID) {
			vQueue <- layer
		}
		logger.Debug("finished data sync for layer %v", layerID)
	}
	logger.With().Info("data is synced, waiting for validation",
		log.FieldNamed("current", s.ticker.GetCurrentLayer()),
		log.FieldNamed("latest", s.mesh.LatestLayer()),
		log.FieldNamed("validated", s.mesh.ProcessedLayer()))
	success = true
	return true
}

func (s *Syncer) setStateBeforeSync(ctx context.Context) {
	current := s.ticker.GetCurrentLayer()
	if current.Uint32() <= 1 {
		s.setSyncState(ctx, synced)
		return
	}
	latest := s.mesh.LatestLayer()
	if current.After(latest) && current.Difference(latest) >= outOfSyncThreshold {
		s.logger.WithContext(ctx).With().Info("node is too far behind",
			log.FieldNamed("current", current),
			log.FieldNamed("latest", latest),
			log.Uint32("behindThreshold", outOfSyncThreshold))
		s.setSyncState(ctx, notSynced)
	}
}

func (s *Syncer) setStateAfterSync(ctx context.Context, success bool) {
	if !success {
		s.setSyncState(ctx, notSynced)
		return
	}
	currSyncState := s.getSyncState()
	current := s.ticker.GetCurrentLayer()
	// if we have gossip-synced to the target synced layer, we are ready to participate in consensus
	if currSyncState == gossipSync && !s.getTargetSyncedLayer().After(current) {
		s.setSyncState(ctx, synced)
	} else if currSyncState == notSynced {
		// wait till s.ticker.GetCurrentLayer() + numGossipSyncLayers to participate in consensus
		s.setSyncState(ctx, gossipSync)
		s.setTargetSyncedLayer(ctx, current.Add(numGossipSyncLayers))
	}
}

func (s *Syncer) syncLayer(ctx context.Context, layerID types.LayerID) (*types.Layer, error) {
	if s.isClosed() {
		return nil, errors.New("shutdown")
	}

	layer, err := s.getLayerFromPeers(ctx, layerID)
	if err != nil {
		return nil, err
	}

	if err := s.getATXs(ctx, layerID); err != nil {
		return nil, err
	}

	if err := s.getTortoiseBeacon(ctx, layerID); err != nil {
		return nil, err
	}

	return layer, nil
}

func (s *Syncer) getLayerFromPeers(ctx context.Context, layerID types.LayerID) (*types.Layer, error) {
	ch := s.fetcher.PollLayerHash(ctx, layerID)
	hashRes := <-ch
	if hashRes.Err != nil {
		return nil, fmt.Errorf("PollLayerHash: %w", hashRes.Err)
	}
	// TODO: resolve hash with peers
	bch := s.fetcher.PollLayerBlocks(ctx, layerID, hashRes.Hashes)
	res := <-bch
	if res.Err != nil {
		if res.Err == layerfetcher.ErrZeroLayer {
			return types.NewLayer(layerID), nil
		}
		return nil, fmt.Errorf("PollLayerBlocks: %w", res.Err)
	}

	layer, err := s.mesh.GetLayer(layerID)
	if err != nil {
		return nil, fmt.Errorf("GetLayer: %w", err)
	}

	return layer, nil
}

func (s *Syncer) getATXs(ctx context.Context, layerID types.LayerID) error {
	if layerID.GetEpoch() == 0 {
		s.logger.WithContext(ctx).Info("skip getting ATX in epoch 0")
		return nil
	}
	epoch := layerID.GetEpoch()
	currentEpoch := s.ticker.GetCurrentLayer().GetEpoch()
	// only get ATXs if
	// - layerID is in the current epoch
	// - layerID is the last layer of a previous epoch
	// i.e. for older epochs we sync ATXs once per epoch. for current epoch we sync ATXs in every layer
	if epoch == currentEpoch || layerID == (epoch+1).FirstLayer().Sub(1) {
		s.logger.WithContext(ctx).With().Debug("getting ATXs", epoch, layerID)
		ctx = log.WithNewRequestID(ctx, layerID.GetEpoch())
		if err := s.fetcher.GetEpochATXs(ctx, epoch); err != nil {
			s.logger.WithContext(ctx).With().Error("failed to fetch epoch ATXs", layerID, epoch, log.Err(err))
			return err
		}
	}
	return nil
}

func (s *Syncer) getTortoiseBeacon(ctx context.Context, layerID types.LayerID) error {
	epoch := layerID.GetEpoch()
	if epoch.IsGenesis() {
		s.logger.WithContext(ctx).Info("skip getting tortoise beacons in genesis epoch")
		return nil
	}

	currentEpoch := s.ticker.GetCurrentLayer().GetEpoch()
	// only get tortoise beacon if
	// - layerID is in the current epoch
	// - layerID is the last layer of a previous epoch
	// i.e. for older epochs we sync tortoise beacons once per epoch. for current epoch we sync tortoise beacons in every layer
	if epoch == currentEpoch || ((epoch+1).FirstLayer().Value > 0 && layerID == (epoch+1).FirstLayer().Sub(1)) {
		s.logger.WithContext(ctx).With().Debug("getting tortoise beacons", epoch, layerID)
		ctx = log.WithNewRequestID(ctx, layerID.GetEpoch())
		if err := s.fetcher.GetTortoiseBeacon(ctx, epoch); err != nil {
			s.logger.WithContext(ctx).With().Error("failed to fetch epoch tortoise beacons", layerID, epoch, log.Err(err))
			return err
		}
	}
	return nil
}

// always returns true if layerID is an old layer.
// for current layer, only returns true if current layer already elapsed ValidationDelta
func (s *Syncer) shouldValidateLayer(layerID types.LayerID) bool {
	if layerID == types.NewLayerID(0) {
		return false
	}
	current := s.ticker.GetCurrentLayer()
	return layerID.Before(current) || time.Now().Sub(s.ticker.LayerToTime(current)) > s.conf.ValidationDelta
}

// start a dedicated process to validate layers one by one
func (s *Syncer) startValidating(ctx context.Context, run uint64, queue chan *types.Layer, done chan struct{}) {
<<<<<<< HEAD
	logger := s.logger.WithContext(ctx).WithName("validation")
=======
	logger := s.logger.WithName("validation")
>>>>>>> 1455be64
	logger.Debug("validation started for run #%v", run)
	defer func() {
		logger.Debug("validation done for run #%v", run)
		close(done)
	}()
	for layer := range queue {
		if s.isClosed() {
			return
		}
		s.validateLayer(ctx, layer)
	}
}

func (s *Syncer) validateLayer(ctx context.Context, layer *types.Layer) {
	if s.isClosed() {
		s.logger.WithContext(ctx).Error("shutting down")
		return
	}

	s.logger.WithContext(ctx).With().Debug("validating layer",
		layer.Index(),
		log.String("blocks", fmt.Sprint(types.BlockIDs(layer.Blocks()))))

	// TODO: re-architect this so the syncer does not need to actually wait for tortoise to finish running.
	//   It should be sufficient to call GetLayer (above), and maybe, to queue a request to tortoise to analyze this
	//   layer (without waiting for this to finish -- it should be able to run async).
	s.mesh.ValidateLayer(ctx, layer.Index())
}<|MERGE_RESOLUTION|>--- conflicted
+++ resolved
@@ -250,15 +250,11 @@
 	}
 	// no need to worry about race condition for s.run. only one instance of synchronize can run at a time
 	s.run++
-<<<<<<< HEAD
-	logger.Debug("starting sync run #%v", s.run)
-=======
 	logger.With().Info(fmt.Sprintf("starting sync run #%v", s.run),
 		log.String("sync_state", s.getSyncState().String()),
 		log.FieldNamed("current", s.ticker.GetCurrentLayer()),
 		log.FieldNamed("latest", s.mesh.LatestLayer()),
 		log.FieldNamed("validated", s.mesh.ProcessedLayer()))
->>>>>>> 1455be64
 
 	s.setStateBeforeSync(ctx)
 	// start a dedicated process for validation.
@@ -447,11 +443,7 @@
 
 // start a dedicated process to validate layers one by one
 func (s *Syncer) startValidating(ctx context.Context, run uint64, queue chan *types.Layer, done chan struct{}) {
-<<<<<<< HEAD
 	logger := s.logger.WithContext(ctx).WithName("validation")
-=======
-	logger := s.logger.WithName("validation")
->>>>>>> 1455be64
 	logger.Debug("validation started for run #%v", run)
 	defer func() {
 		logger.Debug("validation done for run #%v", run)
