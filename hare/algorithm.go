// Package hare implements the Hare Protocol.
package hare

import (
	"context"
	"errors"
	"fmt"
	"sync"
	"sync/atomic"
	"time"

	"golang.org/x/sync/errgroup"

	"github.com/spacemeshos/go-spacemesh/common/types"
	"github.com/spacemeshos/go-spacemesh/hare/config"
	"github.com/spacemeshos/go-spacemesh/log"
	"github.com/spacemeshos/go-spacemesh/metrics"
	"github.com/spacemeshos/go-spacemesh/p2p/pubsub"
	"github.com/spacemeshos/go-spacemesh/signing"
)

const (
	// RoundsPerIteration is the number of rounds per iteration in the hare protocol.
	RoundsPerIteration = 4
)

type role byte

const ( // constants of the different roles
	passive = role(0)
	active  = role(1)
	leader  = role(2)
)

const (
	completed    = true
	notCompleted = false
)

// procReport is the termination report of the CP.
type procReport struct {
	id        types.LayerID // layer id
	set       *Set          // agreed-upon set
	coinflip  bool          // weak coin value
	completed bool          // whether the CP completed
}

func (cpo procReport) ID() types.LayerID {
	return cpo.id
}

func (cpo procReport) Set() *Set {
	return cpo.set
}

func (cpo procReport) Coinflip() bool {
	return cpo.coinflip
}

func (cpo procReport) Completed() bool {
	return cpo.completed
}

func (proc *consensusProcess) report(completed bool) {
	proc.comm.report <- procReport{proc.layer, proc.value, proc.preRoundTracker.coinflip, completed}
}

var _ TerminationOutput = (*procReport)(nil)

// State holds the current state of the consensus process (aka the participant).
type State struct {
	round          uint32       // the round counter (round%4 is the round number); it should be first in struct for alignment because atomics are used (K)
	committedRound uint32       // indicates when value (S) was first committed upon (Ki)
	value          *Set         // the set of values (S)
	certificate    *Certificate // the certificate
}

// Upon receiving a protocol message, we try to build the full message.
// The full message consists of the original message and the extracted public key.
// An extracted public key is considered valid if it represents an active identity for a consensus view.
func checkIdentity(ctx context.Context, logger log.Log, hareMsg *Message, querier stateQuerier) error {
	logger = logger.WithContext(ctx)

	// query if identity is active
	res, err := querier.IsIdentityActiveOnConsensusView(ctx, hareMsg.SmesherID, hareMsg.Layer)
	if err != nil {
		logger.With().Error("failed to check if identity is active",
			log.Stringer("smesher", hareMsg.SmesherID),
			log.Err(err),
			hareMsg.Layer,
			log.String("msg_type", hareMsg.Type.String()),
		)
		return fmt.Errorf("check active identity: %w", err)
	}

	// check query result
	if !res {
		logger.With().Warning("identity is not active",
			log.Stringer("smesher", hareMsg.SmesherID),
			hareMsg.Layer,
			log.String("msg_type", hareMsg.Type.String()),
		)
		return errors.New("inactive identity")
	}

	return nil
}

type CountInfo struct {
	// number of nodes that are honest, dishonest and known equivocators.
	// known equivocators are those the node only has eligibility proof but no hare message.
	numHonest, numDishonest, numKE int
	hCount, dhCount, keCount       int
}

func (ci *CountInfo) Add(other *CountInfo) *CountInfo {
	return &CountInfo{
		numHonest:    ci.numHonest + other.numHonest,
		numDishonest: ci.numDishonest + other.numDishonest,
		numKE:        ci.numKE + other.numKE,
		hCount:       ci.hCount + other.hCount,
		dhCount:      ci.dhCount + other.dhCount,
		keCount:      ci.keCount + other.keCount,
	}
}

func (ci *CountInfo) IncHonest(count uint16) {
	ci.numHonest++
	ci.hCount += int(count)
}

func (ci *CountInfo) IncDishonest(count uint16) {
	ci.numDishonest++
	ci.dhCount += int(count)
}

func (ci *CountInfo) IncKnownEquivocator(count uint16) {
	ci.numKE++
	ci.keCount += int(count)
}

func (ci *CountInfo) MarshalLogObject(encoder log.ObjectEncoder) error {
	encoder.AddInt("honest_count", ci.hCount)
	encoder.AddInt("num_honest", ci.numHonest)
	encoder.AddInt("dishonest_count", ci.dhCount)
	encoder.AddInt("num_dishonest", ci.numDishonest)
	encoder.AddInt("num_ke", ci.numKE)
	encoder.AddInt("ke_count", ci.keCount)
	return nil
}

func (ci *CountInfo) Meet(threshold int) bool {
	// at least one honest party with good message
	return ci.hCount > 0 && ci.hCount+ci.keCount >= threshold
}

type communication struct {
	// broker sends all gossip messages to inbox.
	inbox chan any
	// consensus process sends all malfeasance discovered during hare process
	// to this mchOut
	mchOut chan<- *types.MalfeasanceGossip
	// if the consensus process terminates, output the result to report
	report chan TerminationOutput
}

// consensusProcess is an entity (a single participant) in the Hare protocol.
// Once started, the CP iterates through the rounds until consensus is reached or the instance is canceled.
// The output is then written to the provided TerminationReport channel.
// If the consensus process is canceled one should not expect the output to be written to the output channel.
type consensusProcess struct {
	log.Log
	State

	ctx              context.Context
	cancel           context.CancelFunc
	eg               errgroup.Group
	mu               sync.RWMutex
	layer            types.LayerID
	oracle           Rolacle // the roles oracle provider
	signer           *signing.EdSigner
	nid              types.NodeID
	nonce            *types.VRFPostIndex
	publisher        pubsub.Publisher
	comm             communication
	validator        messageValidator
	preRoundTracker  *preRoundTracker
	statusesTracker  *statusTracker
	proposalTracker  proposalTrackerProvider
	commitTracker    commitTrackerProvider
	notifyTracker    *notifyTracker
	cfg              config.Config
	pending          map[types.NodeID]*Message // buffer for early messages that are pending process
	mTracker         *msgsTracker              // tracks valid messages
	eTracker         *EligibilityTracker       // tracks eligible identities by rounds
	eligibilityCount uint16
	clock            RoundClock
	once             sync.Once
}

// newConsensusProcess creates a new consensus process instance.
func newConsensusProcess(
	ctx context.Context,
	cfg config.Config,
	layer types.LayerID,
	s *Set,
	oracle Rolacle,
	stateQuerier stateQuerier,
	signing *signing.EdSigner,
	edVerifier *signing.EdVerifier,
	nid types.NodeID,
	nonce *types.VRFPostIndex,
	p2p pubsub.Publisher,
	comm communication,
	ev roleValidator,
	clock RoundClock,
	logger log.Log,
) *consensusProcess {
	proc := &consensusProcess{
		State: State{
			round:          preRound,
			committedRound: preRound,
			value:          s.Clone(),
		},
		layer:     layer,
		oracle:    oracle,
		signer:    signing,
		nid:       nid,
		nonce:     nonce,
		publisher: p2p,
		cfg:       cfg,
		comm:      comm,
		pending:   make(map[types.NodeID]*Message, cfg.N),
		Log:       logger,
		mTracker:  newMsgsTracker(),
		eTracker:  NewEligibilityTracker(cfg.N),
		clock:     clock,
	}
	proc.ctx, proc.cancel = context.WithCancel(ctx)
	proc.preRoundTracker = newPreRoundTracker(logger.WithContext(proc.ctx).WithFields(proc.layer), comm.mchOut, proc.eTracker, cfg.N/2+1, cfg.N)
	proc.validator = newSyntaxContextValidator(signing, edVerifier, cfg.N/2+1, proc.statusValidator(), stateQuerier, ev, proc.mTracker, proc.eTracker, logger)

	return proc
}

// Returns the iteration number from a given round counter.
func inferIteration(roundCounter uint32) uint32 {
	return roundCounter / RoundsPerIteration
}

// Start the consensus process.
// It starts the PreRound round and then iterates through the rounds until consensus is reached or the instance is canceled.
// It is assumed that the inbox is set before the call to Start.
// It returns an error if Start has been called more than once or the inbox is nil.
func (proc *consensusProcess) Start() {
	proc.once.Do(func() {
		proc.eg.Go(func() error {
			proc.eventLoop()
			return nil
		})
	})
}

// ID returns the instance id.
func (proc *consensusProcess) ID() types.LayerID {
	return proc.layer
}

func (proc *consensusProcess) terminate() {
	proc.cancel()
}

func (proc *consensusProcess) Stop() {
	_ = proc.eg.Wait()
}

func (proc *consensusProcess) terminating() bool {
	select {
	case <-proc.ctx.Done():
		return true
	default:
		return false
	}
}

// runs the main loop of the protocol.
func (proc *consensusProcess) eventLoop() {
	ctx := proc.ctx
	logger := proc.WithContext(ctx).WithFields(proc.layer)
	logger.With().Info("consensus process started",
		log.String("current_set", proc.value.String()),
		log.Int("set_size", proc.value.Size()),
	)

	// check participation and send message
	proc.eg.Go(func() error {
		// check participation
		if proc.shouldParticipate(ctx) {
			// set pre-round InnerMsg and send
			builder, err := proc.initDefaultBuilder(proc.value)
			if err != nil {
				logger.With().Error("failed to init msg builder", log.Err(err))
				return nil
			}
			m := builder.SetType(pre).Sign(proc.signer).Build()
			proc.sendMessage(ctx, m)
		} else {
			logger.With().Debug("should not participate",
				log.Uint32("current_round", proc.getRound()),
			)
		}
		return nil
	})

	endOfRound := proc.clock.AwaitEndOfRound(preRound)

PreRound:
	for {
		select {
		// listen to pre-round Messages
		case msg := <-proc.comm.inbox:
			if hmsg, ok := msg.(*Message); ok {
				proc.handleMessage(ctx, hmsg)
			} else if emsg, ok := msg.(*types.HareEligibilityGossip); ok {
				proc.onMalfeasance(emsg)
			} else {
				proc.Log.Fatal("unexpected message type")
			}
		case <-endOfRound:
			break PreRound
		case <-proc.ctx.Done():
			logger.With().Info("terminating: received signal during preround",
				log.Uint32("current_round", proc.getRound()))
			return
		}
	}
	logger.With().Debug("preround ended, filtering preliminary set",
		log.Int("set_size", proc.value.Size()))
	proc.preRoundTracker.FilterSet(proc.value)
	if proc.value.Size() == 0 {
		logger.Event().Warning("preround ended with empty set")
	} else {
		logger.With().Info("preround ended",
			log.Int("set_size", proc.value.Size()))
	}
	proc.advanceToNextRound(ctx) // K was initialized to -1, K should be 0

	// start first iteration
	proc.onRoundBegin(ctx)
	endOfRound = proc.clock.AwaitEndOfRound(proc.getRound())

	for {
		select {
		case msg := <-proc.comm.inbox: // msg event
			if proc.terminating() {
				return
			}
			if hmsg, ok := msg.(*Message); ok {
				proc.handleMessage(ctx, hmsg)
			} else if emsg, ok := msg.(*types.HareEligibilityGossip); ok {
				proc.onMalfeasance(emsg)
			} else {
				proc.Log.Fatal("unexpected message type")
			}
		case <-endOfRound: // next round event
			proc.onRoundEnd(ctx)
			if proc.terminating() {
				return
			}
			proc.advanceToNextRound(ctx)

			// exit if we reached the limit on number of iterations
			round := proc.getRound()
			if round >= uint32(proc.cfg.LimitIterations)*RoundsPerIteration {
				logger.With().Warning("terminating: reached iterations limit",
					log.Int("limit", proc.cfg.LimitIterations),
					log.Uint32("current_round", round))
				proc.report(notCompleted)
				proc.terminate()
				return
			}
			proc.onRoundBegin(ctx)
			endOfRound = proc.clock.AwaitEndOfRound(round)

		case <-proc.ctx.Done(): // close event
			logger.With().Info("terminating: received signal",
				log.Uint32("current_round", proc.getRound()))
			return
		}
	}
}

// handles eligibility proof from hare gossip handler and malfeasance proof gossip handler.
func (proc *consensusProcess) onMalfeasance(msg *types.HareEligibilityGossip) {
	proc.eTracker.Track(msg.NodeID, msg.Round, msg.Eligibility.Count, false)
}

// handles a message that has arrived early.
func (proc *consensusProcess) onEarlyMessage(ctx context.Context, m *Message) {
	logger := proc.WithContext(ctx)

	if m == nil {
		logger.Error("onEarlyMessage called with nil")
		return
	}

	if m.InnerMessage == nil {
		logger.Error("onEarlyMessage called with nil inner message")
		return
	}

	if m.SmesherID == types.EmptyNodeID {
		logger.Error("onEarlyMessage called with nil pub key")
		return
	}

	if _, exist := proc.pending[m.SmesherID]; exist { // ignore, already received
		logger.With().Warning("already received message from sender",
			log.Stringer("smesher", m.SmesherID),
		)
		return
	}

	proc.pending[m.SmesherID] = m
}

// the very first step of handling a message.
func (proc *consensusProcess) handleMessage(ctx context.Context, m *Message) {
	logger := proc.WithContext(ctx).WithFields(
		log.String("msg_type", m.Type.String()),
		log.Stringer("smesher", m.SmesherID),
		log.Uint32("current_round", proc.getRound()),
		log.Uint32("msg_round", m.Round),
		proc.layer,
	)

	// Note: instanceID is already verified by the broker
	logger.Debug("consensus process received message")
	// broker already validated the eligibility of this message
	proc.eTracker.Track(m.SmesherID, m.Round, m.Eligibility.Count, true)

	// validate context
	if err := proc.validator.ContextuallyValidateMessage(ctx, m, proc.getRound()); err != nil {
		// early message, keep for later
		if errors.Is(err, errEarlyMsg) {
			logger.With().Debug("early message detected, keeping", log.Err(err))

			// validate syntax for early messages
			if !proc.validator.SyntacticallyValidateMessage(ctx, m) {
				logger.Warning("early message failed syntactic validation, discarding")
				return
			}

			proc.onEarlyMessage(ctx, m)
			return
		}

		// not an early message but also contextually invalid
		logger.With().Warning("late message failed contextual validation, discarding", log.Err(err))
		return
	}

	// validate syntax for contextually valid messages
	if !proc.validator.SyntacticallyValidateMessage(ctx, m) {
		logger.Warning("message failed syntactic validation, discarding")
		return
	}

	// warn on late pre-round msgs
	if m.Type == pre && proc.getRound() != preRound {
		logger.Warning("encountered late preround message")
	}

	// valid, continue to process msg by type
	proc.processMsg(ctx, m)
}

// process the message by its type.
<<<<<<< HEAD
func (proc *consensusProcess) processMsg(ctx context.Context, m *Msg) {
	proc.WithContext(ctx).With().Warning("processing message",
=======
func (proc *consensusProcess) processMsg(ctx context.Context, m *Message) {
	proc.WithContext(ctx).With().Debug("processing message",
>>>>>>> 18a0601d
		proc.layer,
		log.String("msg_type", m.Type.String()),
		log.Int("num_values", len(m.Values)),
	)

	// Report the latency since the beginning of the round
	latency := time.Since(proc.clock.RoundEnd(m.Round - 1))
	metrics.ReportMessageLatency(pubsub.HareProtocol, m.Type.String(), latency)
	switch m.Type {
	case pre:
		proc.processPreRoundMsg(ctx, m)
	case status: // end of round 1
		proc.processStatusMsg(ctx, m)
	case proposal: // end of round 2
		proc.processProposalMsg(ctx, m)
	case commit: // end of round 3
		proc.processCommitMsg(ctx, m)
	case notify: // end of round 4
		proc.processNotifyMsg(ctx, m)
	default:
		proc.WithContext(ctx).With().Warning("unknown message type",
			proc.layer,
			log.String("msg_type", m.Type.String()),
			log.Stringer("smesher", m.SmesherID),
		)
	}
}

// sends a message to the network.
// Returns true if the message is assumed to be sent, false otherwise.
func (proc *consensusProcess) sendMessage(ctx context.Context, msg *Message) bool {
	// invalid msg
	if msg == nil {
		proc.WithContext(ctx).Error("sendMessage was called with nil")
		return false
	}

	// generate a new requestID for this message
	ctx = log.WithNewRequestID(ctx,
		proc.layer,
		log.Uint32("msg_round", msg.Round),
		log.String("msg_type", msg.Type.String()),
		log.Int("eligibility_count", int(msg.Eligibility.Count)),
		log.String("current_set", proc.value.String()),
		log.Uint32("current_round", proc.getRound()),
	)
	logger := proc.WithContext(ctx)

	if err := proc.publisher.Publish(ctx, pubsub.HareProtocol, msg.Bytes()); err != nil {
		logger.With().Error("failed to broadcast round message", log.Err(err))
		return false
	}

	logger.Debug("should participate: message sent")
	return true
}

// logic of the end of a round by the round type.
func (proc *consensusProcess) onRoundEnd(ctx context.Context) {
	logger := proc.WithContext(ctx).WithFields(
		log.Uint32("current_round", proc.getRound()),
		proc.layer)
	logger.Debug("end of round")

	// reset trackers
	switch proc.currentRound() {
	case statusRound:
		proc.endOfStatusRound()
	case proposalRound:
		s := proc.proposalTracker.ProposedSet()
		sStr := "nil"
		if s != nil {
			sStr = s.String()
		}
		logger.Event().Debug("proposal round ended",
			log.Int("set_size", proc.value.Size()),
			log.String("proposed_set", sStr),
			log.Bool("is_conflicting", proc.proposalTracker.IsConflicting()))
	case commitRound:
		logger.With().Debug("commit round ended", log.Int("set_size", proc.value.Size()))
	}
}

// advances the state to the next round.
func (proc *consensusProcess) advanceToNextRound(ctx context.Context) {
	newRound := proc.addToRound(1)
	if newRound >= RoundsPerIteration && newRound%RoundsPerIteration == 0 {
		proc.WithContext(ctx).Event().Warning("starting new iteration",
			log.Uint32("iteration", inferIteration(newRound)),
			log.Uint32("current_round", newRound),
			proc.layer)
	}
}

func (proc *consensusProcess) beginStatusRound(ctx context.Context) {
	proc.statusesTracker = newStatusTracker(
		proc.Log.WithContext(proc.ctx).WithFields(proc.layer),
		proc.getRound(),
		proc.comm.mchOut,
		proc.eTracker,
		proc.cfg.N/2+1,
		proc.cfg.N)

	// check participation
	if !proc.shouldParticipate(ctx) {
		return
	}

	b, err := proc.initDefaultBuilder(proc.value)
	if err != nil {
		proc.WithContext(ctx).With().Error("failed to init msg builder", proc.layer, log.Err(err))
		return
	}
	statusMsg := b.SetType(status).Sign(proc.signer).Build()
	proc.sendMessage(ctx, statusMsg)
}

func (proc *consensusProcess) beginProposalRound(ctx context.Context) {
	proc.proposalTracker = newProposalTracker(
		proc.Log.WithContext(proc.ctx).WithFields(proc.layer),
		proc.comm.mchOut,
		proc.eTracker)

	// done with building proposal, reset statuses tracking
	defer func() { proc.statusesTracker = nil }()

	if proc.statusesTracker.IsSVPReady() && proc.shouldParticipate(ctx) {
		builder, err := proc.initDefaultBuilder(proc.statusesTracker.ProposalSet(defaultSetSize))
		if err != nil {
			proc.WithContext(ctx).With().Error("failed to init msg builder", proc.layer, log.Err(err))
			return
		}
		svp := proc.statusesTracker.BuildSVP()
		if svp != nil {
			proposalMsg := builder.SetType(proposal).SetSVP(svp).Sign(proc.signer).Build()
			proc.sendMessage(ctx, proposalMsg)
		} else {
			proc.WithContext(ctx).With().Error("failed to build SVP", proc.layer)
		}
	}
}

func (proc *consensusProcess) beginCommitRound(ctx context.Context) {
	proposedSet := proc.proposalTracker.ProposedSet()

	// proposedSet may be nil, in such case the tracker will ignore Messages
	proc.commitTracker = newCommitTracker(
		proc.Log.WithContext(proc.ctx).WithFields(proc.layer),
		proc.getRound(),
		proc.comm.mchOut,
		proc.eTracker,
		proc.cfg.N/2+1,
		proc.cfg.N,
		proposedSet)

	if proposedSet == nil {
		return
	}

	// check participation
	if !proc.shouldParticipate(ctx) {
		return
	}

	builder, err := proc.initDefaultBuilder(proposedSet)
	if err != nil {
		proc.WithContext(ctx).With().Error("failed to init msg builder", proc.layer, log.Err(err))
		return
	}
	builder = builder.SetType(commit).Sign(proc.signer)
	commitMsg := builder.Build()
	proc.sendMessage(ctx, commitMsg)
}

func (proc *consensusProcess) beginNotifyRound(ctx context.Context) {
	logger := proc.WithContext(ctx).WithFields(proc.layer)
	proc.notifyTracker = newNotifyTracker(
		proc.Log.WithContext(proc.ctx).WithFields(proc.layer),
		proc.getRound(),
		proc.comm.mchOut,
		proc.eTracker,
		proc.cfg.N,
	)

	// release proposal & commit trackers
	defer func() {
		proc.commitTracker = nil
		proc.proposalTracker = nil
	}()

	if proc.proposalTracker.IsConflicting() {
		logger.Warning("begin notify round: proposal is conflicting")
		return
	}

	if !proc.commitTracker.HasEnoughCommits() {
		logger.With().Warning("begin notify round: not enough commits",
			log.Int("expected", proc.cfg.N/2+1),
			log.Object("actual", proc.commitTracker.CommitCount()))
		return
	}

	cert := proc.commitTracker.BuildCertificate()
	if cert == nil {
		logger.Error("failed to build certificate at begin notify round")
		return
	}

	s := proc.proposalTracker.ProposedSet()
	if s == nil {
		// it's possible we received a late conflicting proposal
		logger.Error("failed to get proposal set at begin notify round")
		return
	}

	// update set & matching certificate
	proc.value = s
	proc.certificate = cert

	// check participation
	if !proc.shouldParticipate(ctx) {
		return
	}

	// build & send notify message
	builder, err := proc.initDefaultBuilder(proc.value)
	if err != nil {
		logger.With().Error("failed to init msg builder", proc.layer, log.Err(err))
		return
	}

	builder = builder.SetType(notify).SetCertificate(proc.certificate).Sign(proc.signer)
	notifyMsg := builder.Build()
	logger.With().Debug("sending notify message", notifyMsg)
	proc.sendMessage(ctx, notifyMsg)
}

// passes all pending messages to the inbox of the process so they will be handled.
func (proc *consensusProcess) handlePending(pending map[types.NodeID]*Message) {
	for _, m := range pending {
		select {
		case <-proc.ctx.Done():
			return
		case proc.comm.inbox <- m:
		}
	}
}

// runs the logic of the beginning of a round by its type
// pending messages are passed for handling.
func (proc *consensusProcess) onRoundBegin(ctx context.Context) {
	// reset trackers
	switch proc.currentRound() {
	case statusRound:
		proc.beginStatusRound(ctx)
	case proposalRound:
		proc.beginProposalRound(ctx)
	case commitRound:
		proc.beginCommitRound(ctx)
	case notifyRound:
		proc.beginNotifyRound(ctx)
	default:
		proc.Fatal(fmt.Sprintf("current round out of bounds. Expected: 0-3, Found: %v", proc.currentRound()))
	}

	if len(proc.pending) == 0 { // no pending messages
		return
	}

	// handle pending messages
	pendingProcess := proc.pending
	proc.pending = make(map[types.NodeID]*Message, proc.cfg.N)
	proc.eg.Go(func() error {
		proc.handlePending(pendingProcess)
		return nil
	})
}

// init a new message builder with the current state (s, k, ki) for this instance.
func (proc *consensusProcess) initDefaultBuilder(s *Set) (*messageBuilder, error) {
	if proc.nonce == nil {
		proc.Log.Fatal("initDefaultBuilder: missing vrf nonce")
	}
	builder := newMessageBuilder().SetLayer(proc.layer)
	builder = builder.SetRoundCounter(proc.getRound()).SetCommittedRound(proc.committedRound).SetValues(s)
	proof, err := proc.oracle.Proof(context.TODO(), *proc.nonce, proc.layer, proc.getRound())
	if err != nil {
		return nil, fmt.Errorf("init default builder: %w", err)
	}
	builder.SetRoleProof(proof)
	builder.SetEligibilityCount(proc.getEligibilityCount())
	return builder, nil
}

func (proc *consensusProcess) processPreRoundMsg(ctx context.Context, msg *Message) {
	proc.preRoundTracker.OnPreRound(ctx, msg)
}

func (proc *consensusProcess) processStatusMsg(ctx context.Context, msg *Message) {
	// record status
	proc.statusesTracker.RecordStatus(ctx, msg)
}

func (proc *consensusProcess) processProposalMsg(ctx context.Context, msg *Message) {
	currRnd := proc.currentRound()

	if currRnd == proposalRound { // regular proposal
		proc.proposalTracker.OnProposal(ctx, msg)
	} else if currRnd == commitRound { // late proposal
		proc.proposalTracker.OnLateProposal(ctx, msg)
	} else {
		proc.WithContext(ctx).With().Warning("received proposal message for processing in an invalid context",
			log.Uint32("current_round", proc.getRound()),
			log.Uint32("msg_round", msg.Round))
	}
}

func (proc *consensusProcess) processCommitMsg(ctx context.Context, msg *Message) {
	proc.mTracker.Track(msg) // a commit msg passed for processing is assumed to be valid
	proc.commitTracker.OnCommit(ctx, msg)
}

func (proc *consensusProcess) processNotifyMsg(ctx context.Context, msg *Message) {
	if proc.notifyTracker == nil {
		proc.WithContext(ctx).Error("notify tracker is nil")
		return
	}

	s := NewSet(msg.Values)

	if ignored := proc.notifyTracker.OnNotify(ctx, msg); ignored {
		proc.WithContext(ctx).With().Warning("ignoring notification",
			log.Stringer("smesher", msg.SmesherID),
		)
		return
	}

	if proc.currentRound() == notifyRound { // not necessary to update otherwise
		// we assume that this expression was checked before
		if msg.Cert.AggMsgs.Messages[0].Round >= proc.committedRound { // update state iff K >= Ki
			proc.value = s
			proc.certificate = msg.Cert
			proc.committedRound = msg.CommittedRound
		}
	}

	threshold := proc.cfg.N/2 + 1
	notifyCount := proc.notifyTracker.NotificationsCount(s)
	if notifyCount == nil {
		proc.WithContext(ctx).Fatal("unexpected count")
	}
	if !notifyCount.Meet(threshold) { // not enough
		proc.WithContext(ctx).With().Debug("not enough notifications for termination",
			log.String("current_set", proc.value.String()),
			log.Uint32("current_round", proc.getRound()),
			proc.layer,
			log.Int("expected", threshold),
			log.Object("actual", notifyCount))
		return
	}

	// enough notifications, should terminate
	proc.value = s // update to the agreed set
	proc.WithContext(ctx).Event().Info("consensus process terminated",
		log.String("current_set", proc.value.String()),
		log.Uint32("current_round", proc.getRound()),
		proc.layer,
		log.Object("notify_count", notifyCount),
		log.Int("set_size", proc.value.Size()))
	proc.report(completed)
	numIterations.Observe(float64(proc.getRound()))
	proc.terminate()
}

func (proc *consensusProcess) currentRound() uint32 {
	return proc.getRound() % RoundsPerIteration
}

// returns a function to validate status messages.
func (proc *consensusProcess) statusValidator() func(m *Message) bool {
	validate := func(m *Message) bool {
		s := NewSet(m.Values)
		if m.CommittedRound == preRound { // no certificates, validate by pre-round msgs
			if proc.preRoundTracker.CanProveSet(s) { // can prove s
				return true
			}
		} else if proc.notifyTracker.HasCertificate(m.CommittedRound, s) { // can prove s
			// if CommittedRound (Ki) >= 0, we should have received a certificate for that set
			return true
		}
		return false
	}

	return validate
}

func (proc *consensusProcess) endOfStatusRound() {
	// validate and track wrapper for validation func
	valid := proc.statusValidator()
	vtFunc := func(m *Message) bool {
		if valid(m) {
			proc.mTracker.Track(m)
			return true
		}

		return false
	}

	// assumption: AnalyzeStatusMessages calls vtFunc for every recorded status message
	before := time.Now()
	proc.statusesTracker.AnalyzeStatusMessages(vtFunc)
	proc.Event().Debug("status round ended",
		log.Bool("is_svp_ready", proc.statusesTracker.IsSVPReady()),
		proc.layer,
		log.Int("set_size", proc.value.Size()),
		log.String("analyze_duration", time.Since(before).String()))
}

// checks if we should participate in the current round
// returns true if we should participate, false otherwise.
func (proc *consensusProcess) shouldParticipate(ctx context.Context) bool {
	logger := proc.WithContext(ctx).WithFields(
		log.Uint32("current_round", proc.getRound()),
		proc.layer)

	if proc.nonce == nil {
		logger.Debug("should not participate: identity missing vrf nonce")
		return false
	}

	// query if identity is active
	res, err := proc.oracle.IsIdentityActiveOnConsensusView(ctx, proc.signer.NodeID(), proc.layer)
	if err != nil {
		logger.With().Error("failed to check own identity for activeness", log.Err(err))
		return false
	}

	if !res {
		logger.Debug("should not participate: identity is not active")
		return false
	}

	currentRole := proc.currentRole(ctx)
	if currentRole == passive {
		logger.Debug("should not participate: passive")
		return false
	}

	eligibilityCount := proc.getEligibilityCount()

	// should participate
	logger.With().Debug("should participate",
		log.Bool("leader", currentRole == leader),
		log.Uint32("eligibility_count", uint32(eligibilityCount)),
	)
	return true
}

// Returns the role matching the current round if eligible for this round, false otherwise.
func (proc *consensusProcess) currentRole(ctx context.Context) role {
	logger := proc.WithContext(ctx).WithFields(proc.layer)
	if proc.nonce == nil {
		logger.Fatal("currentRole: missing vrf nonce")
	}
	proof, err := proc.oracle.Proof(ctx, *proc.nonce, proc.layer, proc.getRound())
	if err != nil {
		logger.With().Error("failed to get eligibility proof from oracle", log.Err(err))
		return passive
	}

	k := proc.getRound()

	size := expectedCommitteeSize(k, proc.cfg.N, proc.cfg.ExpectedLeaders)
	eligibilityCount, err := proc.oracle.CalcEligibility(ctx, proc.layer, k, size, proc.nid, *proc.nonce, proof)
	if err != nil {
		logger.With().Error("failed to check eligibility", log.Err(err))
		return passive
	}

	proc.setEligibilityCount(eligibilityCount)

	if eligibilityCount > 0 { // eligible
		if proc.currentRound() == proposalRound {
			return leader
		}
		return active
	}

	return passive
}

func (proc *consensusProcess) getEligibilityCount() uint16 {
	proc.mu.RLock()
	defer proc.mu.RUnlock()
	return proc.eligibilityCount
}

func (proc *consensusProcess) setEligibilityCount(count uint16) {
	proc.mu.Lock()
	defer proc.mu.Unlock()
	proc.eligibilityCount = count
}

func (proc *consensusProcess) getRound() uint32 {
	return atomic.LoadUint32(&proc.round)
}

func (proc *consensusProcess) setRound(value uint32) {
	atomic.StoreUint32(&proc.round, value)
}

func (proc *consensusProcess) addToRound(value uint32) (new uint32) {
	return atomic.AddUint32(&proc.round, value)
}

// Returns the expected committee size for the given round assuming maxExpActives is the default size.
func expectedCommitteeSize(round uint32, maxExpActive, expLeaders int) int {
	if round%RoundsPerIteration == proposalRound {
		return expLeaders // expected number of leaders
	}

	// N actives in any other case
	return maxExpActive
}<|MERGE_RESOLUTION|>--- conflicted
+++ resolved
@@ -476,13 +476,8 @@
 }
 
 // process the message by its type.
-<<<<<<< HEAD
-func (proc *consensusProcess) processMsg(ctx context.Context, m *Msg) {
+func (proc *consensusProcess) processMsg(ctx context.Context, m *Message) {
 	proc.WithContext(ctx).With().Warning("processing message",
-=======
-func (proc *consensusProcess) processMsg(ctx context.Context, m *Message) {
-	proc.WithContext(ctx).With().Debug("processing message",
->>>>>>> 18a0601d
 		proc.layer,
 		log.String("msg_type", m.Type.String()),
 		log.Int("num_values", len(m.Values)),
