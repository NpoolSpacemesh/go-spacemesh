// Package miner is responsible for creating valid blocks that contain valid activation transactions and transactions
package miner

import (
	"context"
	"errors"
	"fmt"
	"path/filepath"
	"sync"
	"time"

	"golang.org/x/sync/errgroup"

	"github.com/spacemeshos/go-spacemesh/codec"
	"github.com/spacemeshos/go-spacemesh/common/types"
	"github.com/spacemeshos/go-spacemesh/database"
	"github.com/spacemeshos/go-spacemesh/events"
	"github.com/spacemeshos/go-spacemesh/log"
	"github.com/spacemeshos/go-spacemesh/miner/metrics"
	"github.com/spacemeshos/go-spacemesh/p2p/pubsub"
	"github.com/spacemeshos/go-spacemesh/proposals"
	"github.com/spacemeshos/go-spacemesh/signing"
	"github.com/spacemeshos/go-spacemesh/system"
	"github.com/spacemeshos/go-spacemesh/timesync"
)

const (
	// ATXsPerBallotLimit indicates the maximum number of ATXs a Ballot can reference.
	ATXsPerBallotLimit = 100

	buildDurationErrorThreshold = 10 * time.Second
)

var (
	errGenesis   = errors.New("not building proposals: genesis")
	errNotSynced = errors.New("not building proposals: node not synced")
	errNoBeacon  = errors.New("not building proposals: missing beacon")
)

// ProposalBuilder builds Proposals for a miner.
type ProposalBuilder struct {
	logger      log.Log
	cfg         config
	refBallotDB database.Database

	startOnce  sync.Once
	ctx        context.Context
	cancel     context.CancelFunc
	eg         errgroup.Group
	layerTimer chan types.LayerID

	publisher          pubsub.Publisher
	signer             *signing.EdSigner
	txPool             txPool
	proposalDB         proposalDB
	baseBallotProvider baseBallotProvider
	proposalOracle     proposalOracle
	beaconProvider     system.BeaconGetter
	syncer             system.SyncStateProvider
	projector          projector
}

// config defines configuration for the ProposalBuilder.
type config struct {
	layerSize      uint32
	layersPerEpoch uint32
	dbPath         string
	minerID        types.NodeID
	txsPerProposal int
}

// defaultConfig for BlockHandler.
func defaultConfig() config {
	return config{
		txsPerProposal: 100,
	}
}

// Opt for configuring ProposalBuilder.
type Opt func(h *ProposalBuilder)

// WithLayerSize defines the average number of proposal per layer.
func WithLayerSize(size uint32) Opt {
	return func(pb *ProposalBuilder) {
		pb.cfg.layerSize = size
	}
}

// WithLayerPerEpoch defines the number of layers per epoch.
func WithLayerPerEpoch(layers uint32) Opt {
	return func(pb *ProposalBuilder) {
		pb.cfg.layersPerEpoch = layers
	}
}

// WithDBPath defines the path to create miner's database.
func WithDBPath(path string) Opt {
	return func(pb *ProposalBuilder) {
		pb.cfg.dbPath = path
	}
}

// WithMinerID defines the miner's NodeID.
func WithMinerID(id types.NodeID) Opt {
	return func(pb *ProposalBuilder) {
		pb.cfg.minerID = id
	}
}

// WithTxsPerProposal defines the number of TXs in a Proposal.
func WithTxsPerProposal(numTxs int) Opt {
	return func(pb *ProposalBuilder) {
		pb.cfg.txsPerProposal = numTxs
	}
}

// WithLogger defines the logger.
func WithLogger(logger log.Log) Opt {
	return func(pb *ProposalBuilder) {
		pb.logger = logger
	}
}

func withRefDatabase(db database.Database) Opt {
	return func(pb *ProposalBuilder) {
		pb.refBallotDB = db
	}
}

func withOracle(o proposalOracle) Opt {
	return func(pb *ProposalBuilder) {
		pb.proposalOracle = o
	}
}

// NewProposalBuilder creates a struct of block builder type.
func NewProposalBuilder(
	ctx context.Context,
	layerTimer timesync.LayerTimer,
	signer *signing.EdSigner,
	vrfSigner *signing.VRFSigner,
	atxDB activationDB,
	publisher pubsub.Publisher,
	pdb proposalDB,
	bbp baseBallotProvider,
	beaconProvider system.BeaconGetter,
	syncer system.SyncStateProvider,
	projector projector,
	txPool txPool,
	opts ...Opt,
) *ProposalBuilder {
	sctx, cancel := context.WithCancel(ctx)
	pb := &ProposalBuilder{
		logger:             log.NewNop(),
		cfg:                defaultConfig(),
		ctx:                sctx,
		cancel:             cancel,
		signer:             signer,
		layerTimer:         layerTimer,
		publisher:          publisher,
		proposalDB:         pdb,
		baseBallotProvider: bbp,
		beaconProvider:     beaconProvider,
		syncer:             syncer,
		projector:          projector,
		txPool:             txPool,
	}

	for _, opt := range opts {
		opt(pb)
	}

	if pb.projector == nil {
		pb.logger.Panic("nil projector")
	}

	if pb.proposalOracle == nil {
		pb.proposalOracle = newMinerOracle(pb.cfg.layerSize, pb.cfg.layersPerEpoch, atxDB, vrfSigner, pb.cfg.minerID, pb.logger)
	}

	if pb.refBallotDB == nil {
		if len(pb.cfg.dbPath) == 0 {
			pb.refBallotDB = database.NewMemDatabase()
		} else {
			var err error
			pb.refBallotDB, err = database.NewLDBDatabase(filepath.Join(pb.cfg.dbPath, "miner"), 16, 16, pb.logger)
			if err != nil {
				pb.logger.With().Panic("cannot create miner database", log.Err(err))
			}
		}
	}

	return pb
}

// Start starts the loop that listens to layers and build proposals.
func (pb *ProposalBuilder) Start(ctx context.Context) error {
	pb.startOnce.Do(func() {
		pb.eg.Go(func() error {
			pb.createProposalLoop(log.WithNewSessionID(ctx))
			return nil
		})
	})
	return nil
}

// Close stops the loop that listens to layers and build proposals.
func (pb *ProposalBuilder) Close() {
	pb.cancel()
	_ = pb.eg.Wait()
	pb.refBallotDB.Close()
}

func getEpochKey(ID types.EpochID) []byte {
	return []byte(fmt.Sprintf("e_%v", ID))
}

func (pb *ProposalBuilder) storeRefBallot(epoch types.EpochID, ballotID types.BallotID) error {
	if err := pb.refBallotDB.Put(getEpochKey(epoch), ballotID.Bytes()); err != nil {
		return fmt.Errorf("put in refDB: %w", err)
	}
	return nil
}

func (pb *ProposalBuilder) getRefBallot(epoch types.EpochID) (types.BallotID, error) {
	var ballotID types.BallotID
	bts, err := pb.refBallotDB.Get(getEpochKey(epoch))
	if err != nil {
		return types.EmptyBallotID, fmt.Errorf("get from refDB: %w", err)
	}
	copy(ballotID[:], bts)
	return ballotID, nil
}

// stopped returns if we should stop.
func (pb *ProposalBuilder) stopped() bool {
	select {
	case <-pb.ctx.Done():
		return true
	default:
		return false
	}
}

func (pb *ProposalBuilder) createProposal(
	ctx context.Context,
	layerID types.LayerID,
	proofs []types.VotingEligibilityProof,
	atxID types.ATXID,
	activeSet []types.ATXID,
	beacon types.Beacon,
	txIDs []types.TransactionID,
	votes types.Votes,
) (*types.Proposal, error) {
	logger := pb.logger.WithContext(ctx).WithFields(layerID, layerID.GetEpoch())

	if !layerID.After(types.GetEffectiveGenesis()) {
		logger.Panic("attempt to create proposal during genesis")
	}

	ib := &types.InnerBallot{
		AtxID:             atxID,
		EligibilityProofs: proofs,
		Votes:             votes,
		LayerIndex:        layerID,
	}

	epoch := layerID.GetEpoch()
	refBallot, err := pb.getRefBallot(epoch)
	if err != nil {
		if !errors.Is(err, database.ErrNotFound) {
			logger.With().Error("failed to get ref ballot", log.Err(err))
			return nil, fmt.Errorf("get ref ballot: %w", err)
		}

		logger.With().Debug("creating ballot with active set (reference ballot in epoch)",
			log.Int("active_set_size", len(activeSet)))
		ib.RefBallot = types.EmptyBallotID
		ib.EpochData = &types.EpochData{
			ActiveSet: activeSet,
			Beacon:    beacon,
		}
	} else {
		logger.With().Debug("creating ballot with reference ballot (no active set)",
			log.Named("ref_ballot", refBallot))
		ib.RefBallot = refBallot
	}

	p := &types.Proposal{
		InnerProposal: types.InnerProposal{
			Ballot: types.Ballot{
				InnerBallot: *ib,
			},
			TxIDs: txIDs,
		},
	}
	p.Ballot.Signature = pb.signer.Sign(p.Ballot.Bytes())
	p.Signature = pb.signer.Sign(p.Bytes())
	if err := p.Initialize(); err != nil {
		logger.Panic("proposal failed to initialize", log.Err(err))
	}
<<<<<<< HEAD
	// NOTE(dshulyak) python tests read this log. alternative is to read number of eligibilities
	// in the python tests, which seems like a bad idea.
	for range p.EligibilityProofs {
		logger.Event().Info("proposal created", log.Inline(p))
=======
	logger.Event().Info("proposal created", log.Inline(p))
	for range p.EligibilityProofs {
		logger.Event().Info("eligibility claimed by proposal", log.Inline(p))
>>>>>>> 963914cd
	}
	return p, nil
}

func (pb *ProposalBuilder) handleLayer(ctx context.Context, layerID types.LayerID) error {
	var (
		beacon types.Beacon
		err    error
		epoch  = layerID.GetEpoch()
		logger = pb.logger.WithContext(ctx).WithFields(layerID, epoch)
	)

	logger.Info("builder got layer")
	if layerID.GetEpoch().IsGenesis() {
		return errGenesis
	}
	if !pb.syncer.IsSynced(ctx) {
		logger.Info("not synced yet, not building a proposal")
		return errNotSynced
	}
	if beacon, err = pb.beaconProvider.GetBeacon(epoch); err != nil {
		logger.With().Info("beacon not available for epoch", log.Err(err))
		return errNoBeacon
	}

	logger.With().Info("miner got beacon to build proposals", beacon)

	started := time.Now()

	atxID, activeSet, proofs, err := pb.proposalOracle.GetProposalEligibility(layerID, beacon)
	if err != nil {
		if errors.Is(err, errMinerHasNoATXInPreviousEpoch) {
			logger.Info("miner has no ATX in previous epoch. not eligible for proposals")
			events.ReportDoneCreatingProposal(false, layerID.Uint32(), "not eligible to produce proposals")
			return fmt.Errorf("miner no ATX: %w", err)
		}
		events.ReportDoneCreatingProposal(false, layerID.Uint32(), "failed to check for proposal eligibility")
		logger.With().Error("failed to check for proposal eligibility", log.Err(err))
		return fmt.Errorf("proposal eligibility: %w", err)
	}
	if len(proofs) == 0 {
		events.ReportDoneCreatingProposal(false, layerID.Uint32(), "")
		logger.Info("not eligible for proposal in layer")
		return nil
	}

	votes, err := pb.baseBallotProvider.BaseBallot(ctx)
	if err != nil {
		return fmt.Errorf("get base ballot: %w", err)
	}

	logger.With().Info("eligible for one or more proposals in layer", atxID, log.Int("num_proposals", len(proofs)))

	txList, _, err := pb.txPool.SelectTopNTransactions(pb.cfg.txsPerProposal*len(proofs), pb.projector.GetProjection)
	if err != nil {
		events.ReportDoneCreatingProposal(true, layerID.Uint32(), "failed to get txs for proposal")
		logger.With().Error("failed to get txs for proposal", log.Err(err))
		return fmt.Errorf("select TXs: %w", err)
	}
	p, err := pb.createProposal(ctx, layerID, proofs, atxID, activeSet, beacon, txList, *votes)
	if err != nil {
		events.ReportDoneCreatingProposal(true, layerID.Uint32(), "failed to create new proposal")
		logger.With().Error("failed to create new proposal", log.Err(err))
		return err
	}

	pb.saveMetrics(ctx, started, layerID)

	if pb.stopped() {
		return nil
	}

	if p.RefBallot == types.EmptyBallotID {
		ballotID := p.Ballot.ID()
		logger.With().Debug("storing ref ballot", epoch, ballotID)
		if err := pb.storeRefBallot(epoch, ballotID); err != nil {
			logger.With().Error("failed to store ref ballot", ballotID, log.Err(err))
			return err
		}
	}

	pb.eg.Go(func() error {
		// generate a new requestID for the new proposal message
		newCtx := log.WithNewRequestID(ctx, layerID, p.ID())
		// validation handler, where proposal is persisted, is applied synchronously before
		// proposal is sent over the network
		data, err := codec.Encode(p)
		if err != nil {
			logger.With().Panic("failed to serialize proposal", log.Err(err))
		}
		if err = pb.publisher.Publish(newCtx, proposals.NewProposalProtocol, data); err != nil {
			logger.WithContext(newCtx).With().Error("failed to send proposal", log.Err(err))
		}
		events.ReportDoneCreatingProposal(true, layerID.Uint32(), "")
		return nil
	})
	return nil
}

func (pb *ProposalBuilder) createProposalLoop(ctx context.Context) {
	for {
		select {
		case <-pb.ctx.Done():
			return

		case layerID := <-pb.layerTimer:
			lyrCtx := log.WithNewSessionID(ctx)
			if err := pb.handleLayer(lyrCtx, layerID); err != nil {
				pb.logger.WithContext(lyrCtx).With().Warning("failed to create proposal", log.Err(err))
			}
		}
	}
}

func (pb *ProposalBuilder) saveMetrics(ctx context.Context, started time.Time, layerID types.LayerID) {
	elapsed := time.Since(started)
	if elapsed > buildDurationErrorThreshold {
		pb.logger.WithContext(ctx).WithFields(layerID, layerID.GetEpoch()).With().
			Error("proposal building took too long ", log.Duration("elapsed", elapsed))
	}

	metrics.ProposalBuildDuration.WithLabelValues().Observe(float64(elapsed / time.Millisecond))
}<|MERGE_RESOLUTION|>--- conflicted
+++ resolved
@@ -299,16 +299,9 @@
 	if err := p.Initialize(); err != nil {
 		logger.Panic("proposal failed to initialize", log.Err(err))
 	}
-<<<<<<< HEAD
-	// NOTE(dshulyak) python tests read this log. alternative is to read number of eligibilities
-	// in the python tests, which seems like a bad idea.
-	for range p.EligibilityProofs {
-		logger.Event().Info("proposal created", log.Inline(p))
-=======
 	logger.Event().Info("proposal created", log.Inline(p))
 	for range p.EligibilityProofs {
 		logger.Event().Info("eligibility claimed by proposal", log.Inline(p))
->>>>>>> 963914cd
 	}
 	return p, nil
 }
