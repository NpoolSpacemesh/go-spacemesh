package sync

import (
	"errors"
	"fmt"
	"github.com/google/uuid"
	"github.com/spacemeshos/go-spacemesh/database"
	"github.com/spacemeshos/go-spacemesh/log"
	"github.com/spacemeshos/go-spacemesh/mesh"
	"github.com/spacemeshos/go-spacemesh/p2p"
	"github.com/spacemeshos/go-spacemesh/p2p/server"
	"github.com/spacemeshos/go-spacemesh/p2p/service"
	"github.com/stretchr/testify/assert"
	"github.com/stretchr/testify/suite"
	"sync/atomic"
	"testing"
	"time"
)

var conf = Configuration{2, 15 * time.Second, 3, 300, 7000 * time.Millisecond}

func SyncMockFactory(number int, conf Configuration, name string) (syncs []*Syncer, p2ps []*service.Node) {
	nodes := make([]*Syncer, 0, number)
	p2ps = make([]*service.Node, 0, number)
	sim := service.NewSimulator()
	for i := 0; i < number; i++ {
		net := sim.NewNode()
		l := *log.New("sync", "", "").Logger
		sync := NewSync(net, getMesh(name+"_"+time.Now().String()), BlockValidatorMock{}, conf, l)
		nodes = append(nodes, sync)
		p2ps = append(p2ps, net)
	}
	return nodes, p2ps
}

type BlockValidatorMock struct {
}

func (BlockValidatorMock) ValidateBlock(block *mesh.Block) bool {
	fmt.Println("validate block ", block.ID(), " ", block)
	return true
}

func getMesh(id string) mesh.Mesh {
	bdb := database.NewLevelDbStore("blocks_test_"+id, nil, nil)
	ldb := database.NewLevelDbStore("layers_test_"+id, nil, nil)
	cv := database.NewLevelDbStore("contextually_valid_test_"+id, nil, nil)
	layers := mesh.NewMesh(ldb, bdb, cv)
	return layers
}

func TestSyncer_Start(t *testing.T) {
	syncs, _ := SyncMockFactory(2, conf, "TestSyncer_Start_")
	sync := syncs[0]
	defer sync.Close()
	sync.SetLatestLayer(5)
	fmt.Println(sync.IsSynced())
	sync.Start()
	timeout := time.After(10 * time.Second)
	for {
		select {
		// Got a timeout! fail with a timeout error
		case <-timeout:
			t.Error("timed out ")
			return
		default:
			if atomic.LoadUint32(&sync.startLock) == 1 {
				return
			}
		}
	}
}

func TestSyncer_Close(t *testing.T) {
	syncs, _ := SyncMockFactory(2, conf, "TestSyncer_Close_")
	sync := syncs[0]
	sync.Start()
	sync.Close()
	s := sync
	_, ok := <-s.forceSync
	assert.True(t, !ok, "channel 'forceSync' still open")
	_, ok = <-s.exit
	assert.True(t, !ok, "channel 'exit' still open")
}

func TestSyncProtocol_BlockRequest(t *testing.T) {
	syncs, p2ps := SyncMockFactory(2, conf, "TestSyncProtocol_BlockRequest_")
	n2 := p2ps[1]
	syncObj := syncs[0]
	defer syncObj.Close()
	lid := mesh.LayerID(1)
	block := mesh.NewExistingBlock(mesh.BlockID(uuid.New().ID()), lid, []byte("data data data"))
	syncObj.AddLayer(mesh.NewExistingLayer(lid, []*mesh.Block{block}))

	fnd2 := server.NewMsgServer(n2, syncProtocol, time.Second*5)
	fnd2.RegisterMsgHandler(BLOCK, newBlockRequestHandler(syncObj.Mesh))

	ch, err := sendBlockRequest(syncObj.MessageServer, n2.Node.PublicKey(), block.ID())
	a := <-ch

	assert.NoError(t, err, "Should not return error")
	assert.Equal(t, a.ID(), block.ID(), "wrong block")
}

func TestSyncProtocol_LayerHashRequest(t *testing.T) {
	syncs, nodes := SyncMockFactory(2, conf, "TestSyncProtocol_LayerHashRequest_")
	syncObj1 := syncs[0]
	defer syncObj1.Close()
	syncObj2 := syncs[1]
	defer syncObj2.Close()
	lid := mesh.LayerID(1)

	syncObj1.AddLayer(mesh.NewExistingLayer(lid, make([]*mesh.Block, 0, 10)))
	ch := make(chan peerHashPair)
	_, err := syncObj2.sendLayerHashRequest(nodes[0].Node.PublicKey(), lid, ch)
	hash := <-ch
	assert.NoError(t, err, "Should not return error")
	assert.Equal(t, "some hash representing the layer", string(hash.hash), "wrong block")
}

func TestSyncProtocol_LayerIdsRequest(t *testing.T) {
	syncs, nodes := SyncMockFactory(2, conf, "TestSyncProtocol_LayerIdsRequest_")
	syncObj := syncs[0]
	defer syncObj.Close()
	syncObj1 := syncs[1]
	defer syncObj1.Close()
	lid := mesh.LayerID(1)
	layer := mesh.NewExistingLayer(lid, make([]*mesh.Block, 0, 10))
	layer.AddBlock(mesh.NewExistingBlock(mesh.BlockID(123), lid, nil))
	layer.AddBlock(mesh.NewExistingBlock(mesh.BlockID(132), lid, nil))
	layer.AddBlock(mesh.NewExistingBlock(mesh.BlockID(111), lid, nil))
	layer.AddBlock(mesh.NewExistingBlock(mesh.BlockID(222), lid, nil))
	syncObj.AddLayer(layer)
	fnd2 := server.NewMsgServer(nodes[1], syncProtocol, time.Second*5)
	fnd2.RegisterMsgHandler(LAYER_IDS, newLayerIdsRequestHandler(syncObj.Mesh))
	ch := make(chan []uint32)
	_, err := syncObj.sendLayerIDsRequest(nodes[1].Node.PublicKey(), lid, ch)
	ids := <-ch
	assert.NoError(t, err, "Should not return error")
	assert.Equal(t, len(layer.Blocks()), len(ids), "wrong block")

	for _, a := range layer.Blocks() {
		found := false
		for _, id := range ids {
			if a.ID() == mesh.BlockID(id) {
				found = true
				break
			}
		}
		if !found {
			t.Error(errors.New("id list did not match"))
		}
	}
}

func TestSyncProtocol_FetchBlocks(t *testing.T) {
	syncs, nodes := SyncMockFactory(2, conf, "TestSyncProtocol_LayerIdsRequest_")
	syncObj1 := syncs[0]
	defer syncObj1.Close()
	syncObj2 := syncs[1]
	defer syncObj2.Close()
	n1 := nodes[0]

	block1 := mesh.NewExistingBlock(mesh.BlockID(123), 0, nil)
	block2 := mesh.NewExistingBlock(mesh.BlockID(321), 1, nil)
	block3 := mesh.NewExistingBlock(mesh.BlockID(222), 2, nil)

	syncObj1.AddLayer(mesh.NewExistingLayer(0, []*mesh.Block{block1}))
	syncObj1.AddLayer(mesh.NewExistingLayer(1, []*mesh.Block{block2}))
	syncObj1.AddLayer(mesh.NewExistingLayer(2, []*mesh.Block{block3}))

	ch := make(chan peerHashPair)
	_, err := syncObj2.sendLayerHashRequest(n1.PublicKey(), 0, ch)
	hash := <-ch
	assert.NoError(t, err, "Should not return error")
	assert.Equal(t, "some hash representing the layer", string(hash.hash), "wrong block")

	ch2, err2 := sendBlockRequest(syncObj2.MessageServer, n1.PublicKey(), block1.ID())
	assert.NoError(t, err2, "Should not return error")
	msg2 := <-ch2
	assert.Equal(t, msg2.ID(), block1.ID(), "wrong block")

	_, err = syncObj2.sendLayerHashRequest(n1.PublicKey(), 1, ch)
	assert.NoError(t, err, "Should not return error")
	assert.Equal(t, "some hash representing the layer", string(hash.hash), "wrong block")

	ch2, err2 = sendBlockRequest(syncObj2.MessageServer, n1.PublicKey(), block2.ID())
	assert.NoError(t, err2, "Should not return error")
	msg2 = <-ch2
	assert.Equal(t, msg2.ID(), block2.ID(), "wrong block")

	_, err = syncObj2.sendLayerHashRequest(n1.PublicKey(), 2, ch)
	assert.NoError(t, err, "Should not return error")
	assert.Equal(t, "some hash representing the layer", string(hash.hash), "wrong block")

	ch2, err2 = sendBlockRequest(syncObj2.MessageServer, n1.PublicKey(), block3.ID())
	assert.NoError(t, err2, "Should not return error")
	msg2 = <-ch2
	assert.Equal(t, msg2.ID(), block3.ID(), "wrong block")

}

func TestSyncProtocol_SyncTwoNodes(t *testing.T) {

	syncs, nodes := SyncMockFactory(2, conf, "TestSyncer_Start_")
	pm1 := getPeersMock([]Peer{nodes[1].PublicKey()})
	pm2 := getPeersMock([]Peer{nodes[0].PublicKey()})
	syncObj1 := syncs[0]
	syncObj1.Peers = pm1 //override peers with mock
	defer syncObj1.Close()
	syncObj2 := syncs[1]
	syncObj2.Peers = pm2 //override peers with mock
	defer syncObj2.Close()

	block1 := mesh.NewExistingBlock(mesh.BlockID(111), 0, nil)
	block2 := mesh.NewExistingBlock(mesh.BlockID(222), 0, nil)
	block3 := mesh.NewExistingBlock(mesh.BlockID(333), 1, nil)
	block4 := mesh.NewExistingBlock(mesh.BlockID(444), 1, nil)
	block5 := mesh.NewExistingBlock(mesh.BlockID(555), 2, nil)
	block6 := mesh.NewExistingBlock(mesh.BlockID(666), 2, nil)
	block7 := mesh.NewExistingBlock(mesh.BlockID(777), 3, nil)
	block8 := mesh.NewExistingBlock(mesh.BlockID(888), 3, nil)
	block9 := mesh.NewExistingBlock(mesh.BlockID(999), 4, nil)
	block10 := mesh.NewExistingBlock(mesh.BlockID(101), 4, nil)
	syncObj1.AddLayer(mesh.NewExistingLayer(0, []*mesh.Block{block1, block2}))
	syncObj1.AddLayer(mesh.NewExistingLayer(1, []*mesh.Block{block3, block4}))
	syncObj1.AddLayer(mesh.NewExistingLayer(2, []*mesh.Block{block5, block6}))
	syncObj1.AddLayer(mesh.NewExistingLayer(3, []*mesh.Block{block7, block8}))
	syncObj1.AddLayer(mesh.NewExistingLayer(4, []*mesh.Block{block9, block10}))

	timeout := time.After(10 * time.Second)
	syncObj2.SetLatestLayer(5)
	syncObj1.Start()
	syncObj2.Start()

	// Keep trying until we're timed out or got a result or got an error
loop:
	for {
		select {
		// Got a timeout! fail with a timeout error
		case <-timeout:
			t.Error("timed out ")
			return
		default:
			if syncObj2.LatestLocalLayer() == 3 {
				t.Log("done!")
				break loop
			}
		}
	}
}

func getPeersMock(peers []Peer) PeersImpl {
	value := atomic.Value{}
	value.Store(peers)
	pm1 := PeersImpl{&value, nil}
	return pm1
}

func TestSyncProtocol_SyncMultipleNodes(t *testing.T) {

	syncs, nodes := SyncMockFactory(4, conf, "TestSyncProtocol_SyncMultipleNodes_")
	syncObj1 := syncs[0]
	defer syncObj1.Close()
	syncObj2 := syncs[1]
	defer syncObj2.Close()
	syncObj3 := syncs[2]
	defer syncObj3.Close()
	syncObj4 := syncs[3]
	defer syncObj4.Close()
	n1 := nodes[0]
	n2 := nodes[1]
	n4 := nodes[3]

	syncObj1.Peers = getPeersMock([]Peer{n2.PublicKey()})
	syncObj2.Peers = getPeersMock([]Peer{n1.PublicKey()})
	syncObj3.Peers = getPeersMock([]Peer{n1.PublicKey(), n2.PublicKey(), n4.PublicKey()})
	syncObj4.Peers = getPeersMock([]Peer{n1.PublicKey(), n2.PublicKey()})

	block1 := mesh.NewExistingBlock(mesh.BlockID(111), 0, nil)
	block2 := mesh.NewExistingBlock(mesh.BlockID(222), 0, nil)
	block3 := mesh.NewExistingBlock(mesh.BlockID(333), 1, nil)
	block4 := mesh.NewExistingBlock(mesh.BlockID(444), 1, nil)
	block5 := mesh.NewExistingBlock(mesh.BlockID(555), 2, nil)
	block6 := mesh.NewExistingBlock(mesh.BlockID(666), 2, nil)
	block7 := mesh.NewExistingBlock(mesh.BlockID(777), 3, nil)
	block8 := mesh.NewExistingBlock(mesh.BlockID(888), 3, nil)
	block9 := mesh.NewExistingBlock(mesh.BlockID(999), 4, nil)
	block10 := mesh.NewExistingBlock(mesh.BlockID(101), 4, nil)

	syncObj1.AddLayer(mesh.NewExistingLayer(0, []*mesh.Block{block1, block2}))
	syncObj1.AddLayer(mesh.NewExistingLayer(1, []*mesh.Block{block3, block4}))
	syncObj1.AddLayer(mesh.NewExistingLayer(2, []*mesh.Block{block5, block6}))
	syncObj1.AddLayer(mesh.NewExistingLayer(3, []*mesh.Block{block7, block8}))
	syncObj1.AddLayer(mesh.NewExistingLayer(4, []*mesh.Block{block9, block10}))

	syncObj2.SetLatestLayer(5)
	syncObj2.Start()
	syncObj3.SetLatestLayer(5)
	syncObj3.Start()
	syncObj4.SetLatestLayer(5)
	syncObj4.Start()

	// Keep trying until we're timed out or got a result or got an error
	timeout := time.After(30 * time.Second)

loop:
	for {
		select {
		// Got a timeout! fail with a timeout error
		case <-timeout:
			t.Error("timed out ")
		default:
			if syncObj2.LatestLocalLayer() == 3 && syncObj3.LatestLocalLayer() == 3 {
				t.Log("done!")
				break loop
			}
		}
	}
}

// Integration

type SyncIntegrationSuite struct {
	p2p.IntegrationTestSuite
	syncers []*Syncer
	name    string
	// add more params you need
}

type syncIntegrationTwoNodes struct {
	SyncIntegrationSuite
}

func Test_TwoNodes_SyncIntegrationSuite(t *testing.T) {
	if testing.Short() {
		t.Skip()
	}
	sis := &syncIntegrationTwoNodes{}
	sis.BootstrappedNodeCount = 1
	sis.BootstrapNodesCount = 1
	sis.NeighborsCount = 1
	sis.name = t.Name()
	i := 1
	sis.BeforeHook = func(idx int, s p2p.NodeTestInstance) {
		l := log.New(fmt.Sprintf("%s_%d", sis.name, i), "", "")
		sync := NewSync(s, getMesh(fmt.Sprintf("%s_%s", sis.name, time.Now())), BlockValidatorMock{}, conf, *l.Logger)
		sis.syncers = append(sis.syncers, sync)
		i++
	}
	suite.Run(t, sis)
}

func (sis *syncIntegrationTwoNodes) TestSyncProtocol_TwoNodes() {
	t := sis.T()
	block1 := mesh.NewExistingBlock(mesh.BlockID(111), 1, nil)
	block2 := mesh.NewExistingBlock(mesh.BlockID(222), 1, nil)
	block3 := mesh.NewExistingBlock(mesh.BlockID(333), 2, nil)
	block4 := mesh.NewExistingBlock(mesh.BlockID(444), 2, nil)
	block5 := mesh.NewExistingBlock(mesh.BlockID(555), 3, nil)
	block6 := mesh.NewExistingBlock(mesh.BlockID(666), 3, nil)
	block7 := mesh.NewExistingBlock(mesh.BlockID(777), 4, nil)
	block8 := mesh.NewExistingBlock(mesh.BlockID(888), 4, nil)
	block9 := mesh.NewExistingBlock(mesh.BlockID(999), 5, nil)
	block10 := mesh.NewExistingBlock(mesh.BlockID(101), 5, nil)

	syncObj1 := sis.syncers[0]
	defer syncObj1.Close()
	syncObj2 := sis.syncers[1]
	defer syncObj2.Close()
	syncObj1.AddLayer(mesh.NewExistingLayer(1, []*mesh.Block{block1, block2}))
	syncObj1.AddLayer(mesh.NewExistingLayer(2, []*mesh.Block{block3, block4}))
	syncObj1.AddLayer(mesh.NewExistingLayer(3, []*mesh.Block{block5, block6}))
	syncObj1.AddLayer(mesh.NewExistingLayer(4, []*mesh.Block{block7, block8}))
	syncObj1.AddLayer(mesh.NewExistingLayer(5, []*mesh.Block{block9, block10}))

	timeout := time.After(60 * time.Second)
<<<<<<< HEAD
	syncObj2.SetLatestLayer(5)
	syncObj1.Start()
=======
	syncObj2.SetLatestKnownLayer(5)
>>>>>>> 0cbc349f
	syncObj2.Start()

	// Keep trying until we're timed out or got a result or got an error
	for {
		select {
		// Got a timeout! fail with a timeout error
		case <-timeout:
			t.Error("timed out ")
			return
		default:
			if syncObj2.LatestLocalLayer() == 3 {
				t.Log("done!")
				return
			}
		}
	}
}

type syncIntegrationMultipleNodes struct {
	SyncIntegrationSuite
}

func Test_Multiple_SyncIntegrationSuite(t *testing.T) {
	if testing.Short() {
		t.Skip()
	}
	sis := &syncIntegrationMultipleNodes{}
	sis.BootstrappedNodeCount = 5
	sis.BootstrapNodesCount = 1
	sis.NeighborsCount = 5
	sis.name = t.Name()
	i := 1
	sis.BeforeHook = func(idx int, s p2p.NodeTestInstance) {
		l := log.New(fmt.Sprintf("%s_%d", sis.name, i), "", "")
		sync := NewSync(s, getMesh(fmt.Sprintf("%s_%s", sis.name, time.Now())), BlockValidatorMock{}, conf, *l.Logger)
		sis.syncers = append(sis.syncers, sync)
		i++
	}
	suite.Run(t, sis)
}

func (sis *syncIntegrationMultipleNodes) TestSyncProtocol_MultipleNodes() {
	t := sis.T()

	block1 := mesh.NewExistingBlock(mesh.BlockID(111), 1, nil)
	block2 := mesh.NewExistingBlock(mesh.BlockID(222), 1, nil)
	block3 := mesh.NewExistingBlock(mesh.BlockID(333), 2, nil)
	block4 := mesh.NewExistingBlock(mesh.BlockID(444), 2, nil)
	block5 := mesh.NewExistingBlock(mesh.BlockID(555), 3, nil)
	block6 := mesh.NewExistingBlock(mesh.BlockID(666), 3, nil)
	block7 := mesh.NewExistingBlock(mesh.BlockID(777), 4, nil)
	block8 := mesh.NewExistingBlock(mesh.BlockID(888), 4, nil)
	block9 := mesh.NewExistingBlock(mesh.BlockID(999), 5, nil)
	block10 := mesh.NewExistingBlock(mesh.BlockID(101), 5, nil)

	syncObj1 := sis.syncers[0]
	defer syncObj1.Close()
	syncObj2 := sis.syncers[1]
	defer syncObj2.Close()
	syncObj3 := sis.syncers[2]
	defer syncObj3.Close()
	syncObj4 := sis.syncers[3]
	defer syncObj4.Close()
	syncObj5 := sis.syncers[4]
	defer syncObj5.Close()
	syncObj6 := sis.syncers[5]
	defer syncObj6.Close()

	syncObj1.AddLayer(mesh.NewExistingLayer(1, []*mesh.Block{block1, block2}))
	syncObj1.AddLayer(mesh.NewExistingLayer(2, []*mesh.Block{block3, block4}))
	syncObj1.AddLayer(mesh.NewExistingLayer(3, []*mesh.Block{block5, block6}))
	syncObj1.AddLayer(mesh.NewExistingLayer(4, []*mesh.Block{block7, block8}))
	syncObj1.AddLayer(mesh.NewExistingLayer(5, []*mesh.Block{block9, block10}))
	syncObj3.AddLayer(mesh.NewExistingLayer(1, []*mesh.Block{block1, block2}))
	syncObj3.AddLayer(mesh.NewExistingLayer(2, []*mesh.Block{block3, block4}))
	syncObj3.AddLayer(mesh.NewExistingLayer(3, []*mesh.Block{block5, block6}))
	syncObj3.AddLayer(mesh.NewExistingLayer(4, []*mesh.Block{block7, block8}))
	syncObj3.AddLayer(mesh.NewExistingLayer(5, []*mesh.Block{block9, block10}))

	timeout := time.After(2 * 60 * time.Second)
	syncObj2.SetLatestLayer(5)
	syncObj3.SetLatestLayer(5)
	syncObj4.SetLatestLayer(5)
	syncObj5.SetLatestLayer(5)
	syncObj6.SetLatestLayer(5)

	syncObj1.Start()
	syncObj2.Start()
	syncObj3.Start()
	syncObj4.Start()
	syncObj5.Start()
	syncObj6.Start()

<<<<<<< HEAD
	defer log.Debug("sync 1 ", syncObj1.LatestLocalLayer())
	defer log.Debug("sync 2 ", syncObj2.LatestLocalLayer())
	defer log.Debug("sync 3 ", syncObj3.LatestLocalLayer())
	defer log.Debug("sync 4 ", syncObj4.LatestLocalLayer())
	defer log.Debug("sync 5 ", syncObj5.LatestLocalLayer())
	defer log.Debug("sync 6 ", syncObj6.LatestLocalLayer())
=======
>>>>>>> 0cbc349f
	// Keep trying until we're timed out or got a result or got an error
	for {
		select {
		// Got a timeout! fail with a timeout error
		case <-timeout:
			t.Error("timed out ")
			goto end
		default:
<<<<<<< HEAD
			if syncObj2.LatestLocalLayer() == 3 {
=======
			if syncObj2.LatestIrreversible() == 3 || syncObj4.LatestIrreversible() == 3 {
>>>>>>> 0cbc349f
				t.Log("done!")
				goto end
			}
		}
	}
end:
	log.Debug("sync 1 ", syncObj1.LatestIrreversible())
	log.Debug("sync 2 ", syncObj2.LatestIrreversible())
	log.Debug("sync 3 ", syncObj3.LatestIrreversible())
	log.Debug("sync 4 ", syncObj4.LatestIrreversible())
	log.Debug("sync 5 ", syncObj5.LatestIrreversible())
	log.Debug("sync 6 ", syncObj6.LatestIrreversible())
	return
}<|MERGE_RESOLUTION|>--- conflicted
+++ resolved
@@ -53,7 +53,7 @@
 	syncs, _ := SyncMockFactory(2, conf, "TestSyncer_Start_")
 	sync := syncs[0]
 	defer sync.Close()
-	sync.SetLatestLayer(5)
+	sync.SetLatestKnownLayer(5)
 	fmt.Println(sync.IsSynced())
 	sync.Start()
 	timeout := time.After(10 * time.Second)
@@ -229,7 +229,7 @@
 	syncObj1.AddLayer(mesh.NewExistingLayer(4, []*mesh.Block{block9, block10}))
 
 	timeout := time.After(10 * time.Second)
-	syncObj2.SetLatestLayer(5)
+	syncObj2.SetLatestKnownLayer(5)
 	syncObj1.Start()
 	syncObj2.Start()
 
@@ -242,7 +242,7 @@
 			t.Error("timed out ")
 			return
 		default:
-			if syncObj2.LatestLocalLayer() == 3 {
+			if syncObj2.LatestIrreversible() == 3 {
 				t.Log("done!")
 				break loop
 			}
@@ -294,11 +294,11 @@
 	syncObj1.AddLayer(mesh.NewExistingLayer(3, []*mesh.Block{block7, block8}))
 	syncObj1.AddLayer(mesh.NewExistingLayer(4, []*mesh.Block{block9, block10}))
 
-	syncObj2.SetLatestLayer(5)
+	syncObj2.SetLatestKnownLayer(5)
 	syncObj2.Start()
-	syncObj3.SetLatestLayer(5)
+	syncObj3.SetLatestKnownLayer(5)
 	syncObj3.Start()
-	syncObj4.SetLatestLayer(5)
+	syncObj4.SetLatestKnownLayer(5)
 	syncObj4.Start()
 
 	// Keep trying until we're timed out or got a result or got an error
@@ -311,7 +311,7 @@
 		case <-timeout:
 			t.Error("timed out ")
 		default:
-			if syncObj2.LatestLocalLayer() == 3 && syncObj3.LatestLocalLayer() == 3 {
+			if syncObj2.LatestIrreversible() == 3 && syncObj3.LatestIrreversible() == 3 {
 				t.Log("done!")
 				break loop
 			}
@@ -375,12 +375,7 @@
 	syncObj1.AddLayer(mesh.NewExistingLayer(5, []*mesh.Block{block9, block10}))
 
 	timeout := time.After(60 * time.Second)
-<<<<<<< HEAD
-	syncObj2.SetLatestLayer(5)
-	syncObj1.Start()
-=======
 	syncObj2.SetLatestKnownLayer(5)
->>>>>>> 0cbc349f
 	syncObj2.Start()
 
 	// Keep trying until we're timed out or got a result or got an error
@@ -391,7 +386,7 @@
 			t.Error("timed out ")
 			return
 		default:
-			if syncObj2.LatestLocalLayer() == 3 {
+			if syncObj2.LatestIrreversible() == 3 {
 				t.Log("done!")
 				return
 			}
@@ -461,11 +456,11 @@
 	syncObj3.AddLayer(mesh.NewExistingLayer(5, []*mesh.Block{block9, block10}))
 
 	timeout := time.After(2 * 60 * time.Second)
-	syncObj2.SetLatestLayer(5)
-	syncObj3.SetLatestLayer(5)
-	syncObj4.SetLatestLayer(5)
-	syncObj5.SetLatestLayer(5)
-	syncObj6.SetLatestLayer(5)
+	syncObj2.SetLatestKnownLayer(5)
+	syncObj3.SetLatestKnownLayer(5)
+	syncObj4.SetLatestKnownLayer(5)
+	syncObj5.SetLatestKnownLayer(5)
+	syncObj6.SetLatestKnownLayer(5)
 
 	syncObj1.Start()
 	syncObj2.Start()
@@ -474,15 +469,6 @@
 	syncObj5.Start()
 	syncObj6.Start()
 
-<<<<<<< HEAD
-	defer log.Debug("sync 1 ", syncObj1.LatestLocalLayer())
-	defer log.Debug("sync 2 ", syncObj2.LatestLocalLayer())
-	defer log.Debug("sync 3 ", syncObj3.LatestLocalLayer())
-	defer log.Debug("sync 4 ", syncObj4.LatestLocalLayer())
-	defer log.Debug("sync 5 ", syncObj5.LatestLocalLayer())
-	defer log.Debug("sync 6 ", syncObj6.LatestLocalLayer())
-=======
->>>>>>> 0cbc349f
 	// Keep trying until we're timed out or got a result or got an error
 	for {
 		select {
@@ -491,11 +477,7 @@
 			t.Error("timed out ")
 			goto end
 		default:
-<<<<<<< HEAD
-			if syncObj2.LatestLocalLayer() == 3 {
-=======
 			if syncObj2.LatestIrreversible() == 3 || syncObj4.LatestIrreversible() == 3 {
->>>>>>> 0cbc349f
 				t.Log("done!")
 				goto end
 			}
