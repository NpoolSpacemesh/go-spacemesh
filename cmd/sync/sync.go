--- conflicted
+++ resolved
@@ -166,13 +166,8 @@
 				break
 			}
 		} else {
-<<<<<<< HEAD
-			lg.Info("loaded layer %v from disk", i)
-			syncWithMocks.ValidateLayer(cmdp.Ctx, lyr.Index())
-=======
 			lg.With().Info("loaded layer from disk", types.LayerID(i))
-			app.sync.ValidateLayer(lyr)
->>>>>>> f87109c4
+			app.sync.ValidateLayer(cmdp.Ctx, lyr.Index())
 		}
 	}
 
