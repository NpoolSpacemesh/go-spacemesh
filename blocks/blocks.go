package blocks

import (
	"context"
	"errors"
	"fmt"
	"github.com/spacemeshos/go-spacemesh/common/types"
	"github.com/spacemeshos/go-spacemesh/log"
	"github.com/spacemeshos/go-spacemesh/p2p/service"
)

// NewBlockProtocol is the protocol indicator for gossip blocks
const NewBlockProtocol = "newBlock"

var (
	errDupTx         = errors.New("duplicate TransactionID in block")
	errDupAtx        = errors.New("duplicate ATXID in block")
	errNoActiveSet   = errors.New("block does not declare active set")
	errZeroActiveSet = errors.New("block declares empty active set")
)

type forBlockInView func(view map[types.BlockID]struct{}, layer types.LayerID, blockHandler func(block *types.Block) (bool, error)) error

type mesh interface {
	GetBlock(ID types.BlockID) (*types.Block, error)
	AddBlockWithTxs(blk *types.Block) error
	ProcessedLayer() types.LayerID
	HandleLateBlock(blk *types.Block)
	ForBlockInView(view map[types.BlockID]struct{}, layer types.LayerID, blockHandler func(block *types.Block) (bool, error)) error
}

type blockValidator interface {
	BlockSignedAndEligible(block *types.Block) (bool, error)
}

// BlockHandler is the struct responsible for storing meta data needed to process blocks from gossip
type BlockHandler struct {
	log.Log
	traverse    forBlockInView
	depth       int
	mesh        mesh
	validator   blockValidator
	goldenATXID types.ATXID
}

// Config defines configuration for block handler
type Config struct {
	Depth       int
	GoldenATXID types.ATXID
}

// NewBlockHandler creates new BlockHandler
func NewBlockHandler(cfg Config, m mesh, v blockValidator, lg log.Log) *BlockHandler {
	return &BlockHandler{
		Log:         lg,
		traverse:    m.ForBlockInView,
		depth:       cfg.Depth,
		mesh:        m,
		validator:   v,
		goldenATXID: cfg.GoldenATXID,
	}
}

// HandleBlock handles blocks from gossip
func (bh *BlockHandler) HandleBlock(ctx context.Context, data service.GossipMessage, sync service.Fetcher) {
	// restore the request ID and add context
	if data.RequestID() != "" {
		ctx = log.WithRequestID(ctx, data.RequestID())
	} else {
		ctx = log.WithNewRequestID(ctx)
		bh.WithContext(ctx).Warning("got block from gossip with no requestId, generated new id")
	}

	if err := bh.HandleBlockData(ctx, data.Bytes(), sync); err != nil {
		bh.WithContext(ctx).With().Error("error handling block data", log.Err(err))
		return
	}
	data.ReportValidation(NewBlockProtocol)
}

// HandleBlockData handles blocks from gossip and sync
func (bh *BlockHandler) HandleBlockData(ctx context.Context, data []byte, sync service.Fetcher) error {
	var blk types.Block
	if err := types.BytesToInterface(data, &blk); err != nil {
		bh.WithContext(ctx).With().Error("received invalid block", log.Err(err))
	}

	// set the block id when received
	blk.Initialize()
	logger := bh.WithContext(ctx)
	logger.With().Info("got new block", blk.Fields()...)
	logger = logger.WithFields(blk.ID(), blk.Layer())

	// check if known
	if _, err := bh.mesh.GetBlock(blk.ID()); err == nil {
		logger.Info("we already know this block")
		return nil
	}

	if err := bh.blockSyntacticValidation(ctx, &blk, sync); err != nil {
		logger.With().Error("failed to validate block", log.Err(err))
		return fmt.Errorf("failed to validate block %v", err)
	}

	if err := bh.mesh.AddBlockWithTxs(&blk); err != nil {
		logger.With().Error("failed to add block to database", log.Err(err))
		// we return nil here so that the block will still be propagated
		return nil
	}

	if blk.Layer() <= bh.mesh.ProcessedLayer() { //|| blk.Layer() == bh.mesh.getValidatingLayer() {
		logger.With().Error("block is late",
			log.FieldNamed("block_layer", blk.Layer()),
			log.FieldNamed("processed_layer", bh.mesh.ProcessedLayer()),
			log.FieldNamed("miner_id", blk.MinerID()))
		bh.mesh.HandleLateBlock(&blk)
	}
	return nil
}

func combineBlockDiffs(blk types.Block) []types.BlockID {
	return append(blk.ForDiff, append(blk.AgainstDiff, blk.NeutralDiff...)...)
}

func (bh BlockHandler) blockSyntacticValidation(ctx context.Context, block *types.Block, syncer service.Fetcher) error {
	// Add layer to context, for logging purposes, since otherwise the context will be lost here below
	if reqID, ok := log.ExtractRequestID(ctx); ok {
		ctx = log.WithRequestID(ctx, reqID, block.Layer())
	}

	bh.WithContext(ctx).With().Debug("syntactically validating block", block.ID())

	// if there is a reference block - first validate it
	if block.RefBlock != nil {
		err := syncer.FetchBlock(ctx, *block.RefBlock)
		if err != nil {
			return fmt.Errorf("failed to fetch ref block %v e: %v", *block.RefBlock, err)
		}
	}

	// try fetch referenced ATXs
	err := bh.fetchAllReferencedAtxs(ctx, block, syncer)
	if err != nil {
		return err
	}

	// fast validation checks if there are no duplicate ATX in active set and no duplicate TXs as well
	if err := bh.fastValidation(block); err != nil {
		bh.WithContext(ctx).With().Error("failed fast validation", block.ID(), log.Err(err))
		return err
	}

	// get the TXs
	if len(block.TxIDs) > 0 {
		err := syncer.GetTxs(ctx, block.TxIDs)
		if err != nil {
			return fmt.Errorf("failed to fetch txs %v e: %v", block.ID(), err)
		}
	}

	// get and validate blocks views using the fetch
	err = syncer.GetBlocks(ctx, combineBlockDiffs(*block))
	if err != nil {
		return fmt.Errorf("failed to fetch view %v e: %v", block.ID(), err)
	}

	bh.WithContext(ctx).With().Debug("validation done: block is syntactically valid", block.ID())
	return nil
}

func (bh *BlockHandler) fetchAllReferencedAtxs(ctx context.Context, blk *types.Block, syncer service.Fetcher) error {
	bh.WithContext(ctx).With().Debug("block handler fetching all atxs referenced by block", blk.ID())

	// As block with empty or Golden ATXID is considered syntactically invalid, explicit check is not needed here.
	atxs := []types.ATXID{blk.ATXID}

	if blk.ActiveSet != nil {
		if len(*blk.ActiveSet) > 0 {
			atxs = append(atxs, *blk.ActiveSet...)
		} else {
			return errZeroActiveSet
		}
	} else {
		if blk.RefBlock == nil {
			return errNoActiveSet
		}
	}
<<<<<<< HEAD
	if len(atxs) > 0 {
		return syncer.GetAtxs(atxs)
	}
	return nil
=======
	err := syncer.GetAtxs(ctx, atxs)
	bh.WithContext(ctx).With().Debug("block handler done fetching atxs referenced by block", blk.ID(), log.Err(err))
	return err
>>>>>>> 55957a81
}

func (bh *BlockHandler) fastValidation(block *types.Block) error {
	// block eligibility
	if eligible, err := bh.validator.BlockSignedAndEligible(block); err != nil || !eligible {
		return fmt.Errorf("block eligibility check failed - err %v", err)
	}

	// validate unique tx atx
	if err := validateUniqueTxAtx(block); err != nil {
		return err
	}
	return nil

}

func validateUniqueTxAtx(b *types.Block) error {
	// check for duplicate tx id
	mt := make(map[types.TransactionID]struct{}, len(b.TxIDs))
	for _, tx := range b.TxIDs {
		if _, exist := mt[tx]; exist {
			return errDupTx
		}
		mt[tx] = struct{}{}
	}

	// check for duplicate atx id
	if b.ActiveSet != nil {
		ma := make(map[types.ATXID]struct{}, len(*b.ActiveSet))
		for _, atx := range *b.ActiveSet {
			if _, exist := ma[atx]; exist {
				return errDupAtx
			}
			ma[atx] = struct{}{}
		}
	}

	return nil
}<|MERGE_RESOLUTION|>--- conflicted
+++ resolved
@@ -185,16 +185,11 @@
 			return errNoActiveSet
 		}
 	}
-<<<<<<< HEAD
 	if len(atxs) > 0 {
-		return syncer.GetAtxs(atxs)
-	}
-	return nil
-=======
-	err := syncer.GetAtxs(ctx, atxs)
+		return syncer.GetAtxs(ctx, atxs)
 	bh.WithContext(ctx).With().Debug("block handler done fetching atxs referenced by block", blk.ID(), log.Err(err))
-	return err
->>>>>>> 55957a81
+	}
+	return nil
 }
 
 func (bh *BlockHandler) fastValidation(block *types.Block) error {
