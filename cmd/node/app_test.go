// +build !exclude_app_test

package node

import (
	"bufio"
	"context"
	"fmt"
	"io"
	"io/ioutil"
	"os"
	"path/filepath"
	"regexp"
	"runtime"
	"sync"
	"testing"
	"time"

	pb "github.com/spacemeshos/api/release/go/spacemesh/v1"
	"github.com/spacemeshos/post/initialization"
	"github.com/stretchr/testify/assert"
	"github.com/stretchr/testify/require"
	"github.com/stretchr/testify/suite"

	"github.com/spacemeshos/go-spacemesh/activation"
	apicfg "github.com/spacemeshos/go-spacemesh/api/config"
	"github.com/spacemeshos/go-spacemesh/common/types"
	"github.com/spacemeshos/go-spacemesh/common/util"
	"github.com/spacemeshos/go-spacemesh/config"
	"github.com/spacemeshos/go-spacemesh/database"
	"github.com/spacemeshos/go-spacemesh/eligibility"
	"github.com/spacemeshos/go-spacemesh/log"
	"github.com/spacemeshos/go-spacemesh/log/logtest"
	"github.com/spacemeshos/go-spacemesh/p2p/service"
	"github.com/spacemeshos/go-spacemesh/signing"
	"github.com/spacemeshos/go-spacemesh/timesync"
	"github.com/spacemeshos/go-spacemesh/tortoisebeacon"
)

type AppTestSuite struct {
	suite.Suite
<<<<<<< HEAD
	apps        []*SpacemeshApp
	killedApps  []*SpacemeshApp
	killEpoch   types.EpochID
=======
	log         log.Log
	apps        []*App
>>>>>>> 33c175d4
	poetCleanup func(cleanup bool) error
}

func (suite *AppTestSuite) SetupTest() {
	suite.apps = make([]*App, 0, 0)
	suite.log = logtest.New(suite.T())
	suite.poetCleanup = func(bool) error { return nil }
}

func (suite *AppTestSuite) TearDownTest() {
	// poet should clean up after itself
	if matches, err := filepath.Glob("*.bin"); err != nil {
		suite.log.With().Error("error while finding poet bin files", log.Err(err))
	} else {
		for _, f := range matches {
			if err = os.Remove(f); err != nil {
				suite.log.With().Error("error while cleaning up poet bin files", log.Err(err))
			}
		}
	}
}

func Test_PoETHarnessSanity(t *testing.T) {
	h, err := activation.NewHTTPPoetHarness(true)
	require.NoError(t, err)
	require.NotNil(t, h)
}

func (suite *AppTestSuite) initMultipleInstances(cfg *config.Config, rolacle *eligibility.FixedRolacle, numOfInstances int, genesisTime string, poetClient *activation.HTTPPoetClient, clock TickProvider, network network) (firstDir string) {
	name := 'a'
	for i := 0; i < numOfInstances; i++ {
		dbStorepath := suite.T().TempDir()
		if i == 0 {
			firstDir = dbStorepath
		}
		database.SwitchCreationContext(dbStorepath, string(name))
		edSgn := signing.NewEdSigner()
		smApp, err := InitSingleInstance(logtest.New(suite.T()), *cfg, i, genesisTime, dbStorepath, rolacle, poetClient, clock, network, edSgn)
		suite.NoError(err)
		suite.apps = append(suite.apps, smApp)
		name++
	}
	return
}

func (suite *AppTestSuite) ClosePoet() {
	if err := suite.poetCleanup(true); err != nil {
		suite.log.With().Error("error while cleaning up poet", log.Err(err))
	}
}

var tests = []TestScenario{
	txWithRunningNonceGenerator([]int{}),
	sameRootTester([]int{0}),
	reachedEpochTester([]int{}),
	txWithUnorderedNonceGenerator([]int{1}),
	healingTester([]int{}), // run last as it kills some of the running apps!
}

type sharedClock struct {
	*timesync.TimeClock
}

func (clock sharedClock) Close() {
	// wrap the Close method so closing one app doesn't close the clock for other listeners
	log.Info("simulating clock close")
}

func (clock sharedClock) RealClose() {
	// actually close the underlying clock
	clock.TimeClock.Close()
}

func (suite *AppTestSuite) TestMultipleNodes() {
	net := service.NewSimulator()
	const (
		numberOfEpochs = 5 // first 2 epochs are genesis
		numOfInstances = 5
		//numOfInstances = 10
	)
	cfg := getTestDefaultConfig(numOfInstances)
	types.SetLayersPerEpoch(cfg.LayersPerEpoch)
<<<<<<< HEAD
=======
	path := suite.T().TempDir()
	lg := logtest.New(suite.T())
>>>>>>> 33c175d4

	genesisTime := time.Now().Add(20 * time.Second).Format(time.RFC3339)
	poetHarness, err := activation.NewHTTPPoetHarness(false)
	suite.NoError(err, "failed creating poet client harness: %v", err)
	suite.poetCleanup = poetHarness.Teardown

	// Scan and print the poet output, and catch errors early
	failChan := make(chan struct{})
	go func() {
		poetLog := lg.WithName("poet")
		scanner := bufio.NewScanner(io.MultiReader(poetHarness.Stdout, poetHarness.Stderr))
		for scanner.Scan() {
			line := scanner.Text()
			matched, err := regexp.MatchString(`\bERROR\b`, line)
			suite.NoError(err)
			// Fail fast if we encounter a poet error
			// Must use a channel since we're running inside a goroutine
			if matched {
				close(failChan)
				suite.T().Fatalf("got error from poet: %s", line)
			}
			poetLog.Debug(line)
		}
	}()

	rolacle := eligibility.New(lg)

	gTime, err := time.Parse(time.RFC3339, genesisTime)
	if err != nil {
		suite.log.With().Error("cannot parse genesis time", log.Err(err))
	}
<<<<<<< HEAD
	ld := 20 * time.Second
	clock := sharedClock{timesync.NewClock(timesync.RealClock{}, ld, gTime, log.NewDefault("clock"))}
	firstDir := suite.initMultipleInstances(cfg, rolacle, numOfInstances, genesisTime, poetHarness.HTTPPoetClient, clock, net)
=======
	ld := time.Duration(20) * time.Second
	clock := timesync.NewClock(timesync.RealClock{}, ld, gTime, logtest.New(suite.T()))
	suite.initMultipleInstances(cfg, rolacle, numOfInstances, path, genesisTime, poetHarness.HTTPPoetClient, clock, net)
>>>>>>> 33c175d4

	// We must shut down before running the rest of the tests or we'll get an error about resource unavailable
	// when we try to allocate more database files. Wrap this context neatly in an inline func.
	var oldRoot types.Hash32
	var edSgn *signing.EdSigner
	func() {
		// wrap so apps list is lazily evaluated
		defer func() {
			GracefulShutdown(suite.apps)
		}()
		defer suite.ClosePoet()
		defer clock.RealClose()

		for _, a := range suite.apps {
<<<<<<< HEAD
			suite.NoError(a.startServices(context.TODO()))
=======
			a.startServices(context.TODO(), logtest.New(suite.T()))
>>>>>>> 33c175d4
		}

		ActivateGrpcServer(suite.apps[0])

		if err := poetHarness.Start(context.TODO(), []string{fmt.Sprintf("127.0.0.1:%d", suite.apps[0].grpcAPIService.Port)}); err != nil {
			suite.T().Fatalf("failed to start poet server: %v", err)
		}

		timeout := time.After(10 * time.Minute)

		// Run setup first. We need to allow this to timeout, and monitor the failure channel too,
		// as this can also loop forever.
		doneChan := make(chan struct{})
		go func() {
			setupTests(suite)
			close(doneChan)
		}()

	loopSetup:
		for {
			select {
			case <-doneChan:
				break loopSetup
			case <-timeout:
				suite.T().Fatal("timed out")
			case <-failChan:
				suite.T().Fatal("error from poet harness")
			}
		}

		finished := map[int]bool{}
	loop:
		for {
			select {
			case <-timeout:
				suite.T().Fatal("timed out")
			case <-failChan:
				suite.T().Fatal("error from poet harness")
			default:
				if runTests(suite, finished) {
					break loop
				}
				time.Sleep(20 * time.Second)
			}
		}
		suite.validateBlocksAndATXs(types.NewLayerID(numberOfEpochs * suite.apps[0].Config.LayersPerEpoch).Sub(1))
		oldRoot = suite.apps[0].state.GetStateRoot()
		edSgn = suite.apps[0].edSgn
	}()

<<<<<<< HEAD
	// initialize a new app using the same database as the first node and make sure the state roots match
	smApp, err := InitSingleInstance(*cfg, 0, genesisTime, firstDir, rolacle, poetHarness.HTTPPoetClient, clock, net, edSgn)
	suite.NoError(err)
	// test that loaded root is equal
	suite.validateReloadStateRoot(smApp, oldRoot)
=======
	// this tests loading of previous state, maybe it's not the best place to put this here...
	smApp, err := InitSingleInstance(lg, *cfg, 0, genesisTime, path+"a", rolacle, poetHarness.HTTPPoetClient, clock, net, edSgn)
	assert.NoError(suite.T(), err)
	// test that loaded root is equal
	assert.Equal(suite.T(), oldRoot, smApp.state.GetStateRoot())
	// start and stop and test for no panics
	smApp.startServices(context.TODO(), logtest.New(suite.T()))
	smApp.stopServices()
>>>>>>> 33c175d4
}

type (
	ScenarioSetup        func(*AppTestSuite, *testing.T)
	ScenarioTestCriteria func(*AppTestSuite, *testing.T) bool
	TestScenario         struct {
		Setup        ScenarioSetup
		Criteria     ScenarioTestCriteria
		Dependencies []int
	}
)

func txWithUnorderedNonceGenerator(dependencies []int) TestScenario {
	acc1Signer, err := signing.NewEdSignerFromBuffer(util.FromHex(apicfg.Account2Private))
	if err != nil {
		log.Panic("could not build ed signer", log.Err(err))
	}
	addr := types.Address{}
	addr.SetBytes(acc1Signer.PublicKey().Bytes())
	dst := types.BytesToAddress([]byte{0x09})
	txsSent := 25
	setup := func(suite *AppTestSuite, t *testing.T) {
		for i := 0; i < txsSent; i++ {
			tx, err := types.NewSignedTx(uint64(txsSent-i), dst, 10, 1, 1, acc1Signer)
			if err != nil {
				log.Panic("panicked creating signed tx", log.Err(err))
			}
			txbytes, _ := types.InterfaceToBytes(tx)
			pbMsg := &pb.SubmitTransactionRequest{Transaction: txbytes}
			_, err = suite.apps[0].txService.SubmitTransaction(nil, pbMsg)
			suite.Error(err)
			log.With().Info("got expected error submitting tx with out of order nonce", log.Err(err))
		}
	}

	test := func(suite *AppTestSuite, t *testing.T) bool {
		ok := true
		for _, app := range suite.apps {
<<<<<<< HEAD
			log.With().Info("zero acc current balance",
				app.nodeID,
				log.FieldNamed("sender", addr),
				log.FieldNamed("dest", dst),
				log.Uint64("dest_balance", app.state.GetBalance(dst)),
				log.Uint64("sender_nonce", app.state.GetNonce(addr)),
				log.Uint64("sender_balance", app.state.GetBalance(addr)))
=======
>>>>>>> 33c175d4
			ok = ok && 0 == app.state.GetBalance(dst) && app.state.GetNonce(addr) == 0
		}
		return ok
	}

	return TestScenario{setup, test, dependencies}
}

func txWithRunningNonceGenerator(dependencies []int) TestScenario {
	acc1Signer, err := signing.NewEdSignerFromBuffer(util.FromHex(apicfg.Account1Private))
	if err != nil {
		log.With().Panic("could not build ed signer", log.Err(err))
	}

	addr := types.Address{}
	addr.SetBytes(acc1Signer.PublicKey().Bytes())
	dst := types.BytesToAddress([]byte{0x02})
	txsSent := 25
	setup := func(suite *AppTestSuite, t *testing.T) {
		accountRequest := &pb.AccountRequest{AccountId: &pb.AccountId{Address: addr.Bytes()}}
		getNonce := func() int {
			accountResponse, err := suite.apps[0].globalstateSvc.Account(nil, accountRequest)
			assert.NoError(suite.T(), err)
			// Check the projected state. We just want to know that the tx has entered
			// the mempool successfully.
			return int(accountResponse.AccountWrapper.StateProjected.Counter)
		}

		for i := 0; i < txsSent; i++ {
			actNonce := getNonce()

			// Note: this may loop forever if the nonce is not advancing for some reason, but the entire
			// setup process will timeout above if this happens
			for i != actNonce {
				time.Sleep(250 * time.Millisecond)
				actNonce = getNonce()
			}
			tx, err := types.NewSignedTx(uint64(i), dst, 10, 1, 1, acc1Signer)
			suite.NoError(err, "failed to create signed tx: %s", err)
			txbytes, _ := types.InterfaceToBytes(tx)
			pbMsg := &pb.SubmitTransactionRequest{Transaction: txbytes}
			_, err = suite.apps[0].txService.SubmitTransaction(nil, pbMsg)
			suite.NoError(err, "error submitting transaction")
		}
	}

	test := func(suite *AppTestSuite, t *testing.T) bool {
		ok := true
		for _, app := range suite.apps {
<<<<<<< HEAD
			log.With().Info("valid tx recipient acc current balance",
				app.nodeID,
				log.FieldNamed("sender", addr),
				log.FieldNamed("dest", dst),
				log.Uint64("dest_balance", app.state.GetBalance(dst)),
				log.Uint64("sender_nonce", app.state.GetNonce(addr)),
				log.Uint64("sender_balance", app.state.GetBalance(addr)))
			ok = ok && app.state.GetBalance(dst) >= 250 && app.state.GetNonce(addr) == uint64(txsSent)
=======
			ok = ok && 250 <= app.state.GetBalance(dst) && app.state.GetNonce(addr) == uint64(txsSent)
>>>>>>> 33c175d4
		}
		return ok
	}

	return TestScenario{setup, test, dependencies}
}

func reachedEpochTester(dependencies []int) TestScenario {
	const numberOfEpochs = 5 // first 2 epochs are genesis
	setup := func(*AppTestSuite, *testing.T) {}

	test := func(suite *AppTestSuite, t *testing.T) bool {
		expectedTotalWeight := configuredTotalWeight(suite.apps)
		for _, app := range suite.apps {
			if app.mesh.LatestLayer().Before(types.NewLayerID(numberOfEpochs * uint32(app.Config.LayersPerEpoch))) {
				return false
			}
			suite.validateLastATXTotalWeight(app, numberOfEpochs, expectedTotalWeight)
		}
		// weakcoin test runs once, after epoch has been reached
		suite.healingWeakcoinTester()
		return true
	}
	return TestScenario{setup, test, dependencies}
}

// test that all nodes see the same weak coin value in each layer
func (suite *AppTestSuite) healingWeakcoinTester() {
	globalLayer := suite.apps[0].mesh.LatestLayer()
	globalCoin := make(map[types.LayerID]bool)
	for i, app := range suite.apps {
		lastLayer := app.mesh.LatestLayer()
		suite.Equal(globalLayer, lastLayer, "bad last layer on node %v", i)
		// there will be no coin value for layer zero since ticker delivers only new layers
		// and there will be no coin value for the last layer
		for layerID := types.NewLayerID(1); layerID.Before(lastLayer); layerID = layerID.Add(1) {
			coinflip, exists := app.mesh.DB.GetCoinflip(context.TODO(), layerID)
			if !exists {
				suite.Fail("no weak coin value", "node %v layer %v last layer %v", i, layerID, lastLayer)
				continue
			}
			if gc, layerExists := globalCoin[layerID]; layerExists {
				suite.Equal(gc, coinflip, "bad weak coin value on node %v layer %v last layer %v", i, layerID, lastLayer)
			} else {
				globalCoin[layerID] = coinflip
			}
		}
	}
}

<<<<<<< HEAD
func healingTester(dependencies []int) TestScenario {
	var lastVerifiedLayer types.LayerID
	once := sync.Once{}
	setup := func(suite *AppTestSuite, t *testing.T) {}

	test := func(suite *AppTestSuite, t *testing.T) bool {
		// we can't actually use setup() as it's destructive to other tests, so run setup here
		once.Do(func() {
			// immediately kill half of the participating nodes
			// poet communicates with GRPC server on the first app, so leave first one alone
			// we need to kill at least half, so round up
			firstAppToKill := len(suite.apps) - (len(suite.apps)/2 + 1)

			// save data on the nodes we're about to kill for posterity
			suite.killedApps = suite.apps[firstAppToKill:]
			GracefulShutdown(suite.apps[firstAppToKill:])

			// make sure we don't attempt to shut down the same apps twice
			suite.apps = suite.apps[:firstAppToKill]

			lastVerifiedLayer = suite.apps[0].mesh.LatestLayerInState()
			suite.killEpoch = lastVerifiedLayer.GetEpoch()
		})

		// now wait for healing to kick in and advance the verified layer
		for i, app := range suite.apps {
			lyrReceived := app.mesh.ProcessedLayer()
			lyrVerified := app.mesh.LatestLayerInState()
			log.With().Info("node latest layers",
				log.FieldNamed("last_received", lyrReceived),
				log.FieldNamed("last_verified", lyrVerified),
				log.Int("app", i),
				log.FieldNamed("nodeid", app.nodeID))

			// verified needs to advance, and to nearly catch up to last received
			if !lyrVerified.After(lastVerifiedLayer.Add(2)) || lyrVerified.Add(2).Before(lyrReceived) {
				return false
			}
		}
		log.Info("healing okay")
		return true
	}
	return TestScenario{setup, test, dependencies}
}

func configuredTotalWeight(apps []*SpacemeshApp) uint64 {
=======
func configuredTotalWeight(apps []*App) uint64 {
>>>>>>> 33c175d4
	expectedTotalWeight := uint64(0)
	for _, app := range apps {
		expectedTotalWeight += uint64(app.Config.SMESHING.Opts.NumUnits)
	}
	return expectedTotalWeight
}

func sameRootTester(dependencies []int) TestScenario {
	setup := func(*AppTestSuite, *testing.T) {}

	test := func(suite *AppTestSuite, t *testing.T) bool {
		stickyClientsDone := 0
		maxClientsDone := 0
		for idx, app := range suite.apps {
			clientsDone := 0
			for idx2, app2 := range suite.apps {
				if idx != idx2 {
					r1 := app.state.IntermediateRoot(false).String()
					r2 := app2.state.IntermediateRoot(false).String()
					if r1 == r2 {
						clientsDone++
						if clientsDone == len(suite.apps)-1 {
							return true
						}
					}
				}
			}
			if clientsDone > maxClientsDone {
				maxClientsDone = clientsDone
			}
		}

		if maxClientsDone != stickyClientsDone {
			stickyClientsDone = maxClientsDone
		}
		return false
	}

	return TestScenario{setup, test, dependencies}
}

// run setup on all tests
func setupTests(suite *AppTestSuite) {
	for _, test := range tests {
		test.Setup(suite, suite.T())
	}
}

// run test criterias after setup
func runTests(suite *AppTestSuite, finished map[int]bool) bool {
	for i, test := range tests {
		depsOk := true
		for _, x := range test.Dependencies {
			done, has := finished[x]
			depsOk = depsOk && done && has
		}
		if depsOk && !finished[i] {
			finished[i] = test.Criteria(suite, suite.T())
		}
		if !finished[i] {
			// at least one test isn't completed, pre-empt and return to keep looping
			return false
		}
	}
	return true
}

func (suite *AppTestSuite) validateReloadStateRoot(app *SpacemeshApp, oldRoot types.Hash32) {
	// test that loaded root is equal
	assert.Equal(suite.T(), oldRoot, app.state.GetStateRoot())

	// start and stop and test for no panics
	suite.NoError(app.startServices(context.TODO()))
	app.stopServices()
}

func (suite *AppTestSuite) validateBlocksAndATXs(untilLayer types.LayerID) {
	type nodeData struct {
		layertoblocks map[types.LayerID][]types.BlockID
		atxPerEpoch   map[types.EpochID]uint32
	}

	layersPerEpoch := suite.apps[0].Config.LayersPerEpoch
	datamap := make(map[string]*nodeData)

	// assert all nodes validated untilLayer-1
	for _, ap := range suite.apps {
		curNodeLastLayer := ap.mesh.ProcessedLayer()
		assert.True(suite.T(), !untilLayer.Sub(1).After(curNodeLastLayer))
	}

	for _, ap := range suite.apps {
		if _, ok := datamap[ap.nodeID.Key]; !ok {
			datamap[ap.nodeID.Key] = new(nodeData)
			datamap[ap.nodeID.Key].atxPerEpoch = make(map[types.EpochID]uint32)
			datamap[ap.nodeID.Key].layertoblocks = make(map[types.LayerID][]types.BlockID)
		}

		for i := types.NewLayerID(5); !i.After(untilLayer); i = i.Add(1) {
			lyr, err := ap.mesh.GetLayer(i)
			suite.NoError(err, "couldn't get validated layer from db", i)
			for _, b := range lyr.Blocks() {
				datamap[ap.nodeID.Key].layertoblocks[lyr.Index()] = append(datamap[ap.nodeID.Key].layertoblocks[lyr.Index()], b.ID())
			}
		}
	}

	for i, d := range datamap {
<<<<<<< HEAD
		log.Info("node %v in len(layerstoblocks) %v", i, len(d.layertoblocks))
=======
		if i == lateNodeKey { // skip late node
			continue
		}
>>>>>>> 33c175d4
		for i2, d2 := range datamap {
			if i == i2 {
				continue
			}

			assert.Equal(suite.T(), len(d.layertoblocks), len(d2.layertoblocks), "%v layer block count mismatch with %v: %v not %v", i, i2, len(d.layertoblocks), len(d2.layertoblocks))

			for l, bl := range d.layertoblocks {
				assert.Equal(suite.T(), len(bl), len(d2.layertoblocks[l]),
					fmt.Sprintf("%v and %v had different block maps for layer: %v: %v: %v \r\n %v: %v", i, i2, l, i, bl, i2, d2.layertoblocks[l]))
			}

			for e, atx := range d.atxPerEpoch {
				assert.Equal(suite.T(), atx, d2.atxPerEpoch[e],
					fmt.Sprintf("%v and %v had different atx counts for epoch: %v: %v: %v \r\n %v: %v", i, i2, e, i, atx, i2, d2.atxPerEpoch[e]))
			}
		}
	}

	// assuming all nodes have the same results
	layerAvgSize := suite.apps[0].Config.LayerAvgSize
	nodedata := datamap[suite.apps[0].nodeID.Key]

<<<<<<< HEAD
	lastLayer := len(nodedata.layertoblocks) + 5
	log.Info("node %v", suite.apps[0].nodeID.ShortString())

	totalBlocks := 0
	for id, l := range nodedata.layertoblocks {
		totalBlocks += len(l)
		log.Info("node %v layer %v, blocks %v", suite.apps[0].nodeID.ShortString(), id, len(l))
=======
	lastLayer := len(patient.layertoblocks) + 5

	totalBlocks := 0
	for _, l := range patient.layertoblocks {
		totalBlocks += len(l)
>>>>>>> 33c175d4
	}

	genesisBlocks := 0
	for i := uint32(0); i < layersPerEpoch*2; i++ {
		if l, ok := nodedata.layertoblocks[types.NewLayerID(i)]; ok {
			genesisBlocks += len(l)
		}
	}

	// assert number of blocks
	totalEpochs := int(untilLayer.GetEpoch()) + 1
	blocksPerEpochTarget := layerAvgSize * int(layersPerEpoch)

	allApps := append(suite.apps, suite.killedApps...)
	expectedEpochWeight := configuredTotalWeight(allApps)

	// note: expected no. blocks per epoch should remain the same even after some nodes are killed, since the
	// remaining nodes will be eligible for proportionally more blocks per layer
	expectedBlocksPerEpoch := 0
	for _, app := range allApps {
		expectedBlocksPerEpoch += max(blocksPerEpochTarget*int(app.Config.SMESHING.Opts.NumUnits)/int(expectedEpochWeight), 1)
	}

	// note: we expect the number of blocks to be a bit less than the expected number since, after some apps were
	// killed and before healing kicked in, some blocks should be missing

	expectedTotalBlocks := (totalEpochs - 2) * expectedBlocksPerEpoch
	actualTotalBlocks := totalBlocks - genesisBlocks
	suite.Equal(expectedTotalBlocks, actualTotalBlocks,
		fmt.Sprintf("got unexpected block count! got: %v, want: %v. totalBlocks: %v, genesisBlocks: %v, lastLayer: %v, layersPerEpoch: %v layerAvgSize: %v totalEpochs: %v datamap: %v",
			actualTotalBlocks, expectedTotalBlocks, totalBlocks, genesisBlocks, lastLayer, layersPerEpoch, layerAvgSize, totalEpochs, datamap))

	totalWeightAllEpochs := calcTotalWeight(assert.New(suite.T()), suite.apps[0].atxDb, allApps, types.EpochID(totalEpochs))

	// assert total ATX weight
	expectedTotalWeight := uint64(totalEpochs) * expectedEpochWeight
	suite.Equal(int(expectedTotalWeight), int(totalWeightAllEpochs),
		fmt.Sprintf("total atx weight is wrong, got: %v, want: %v\n"+
			"totalEpochs: %v, numApps: %v, expectedWeight: %v",
			totalWeightAllEpochs, expectedTotalWeight, totalEpochs, len(allApps), expectedEpochWeight))
}

func max(i, j int) int {
	if i > j {
		return i
	}
	return j
}

<<<<<<< HEAD
func calcTotalWeight(
	assert *assert.Assertions,
	atxDb *activation.DB,
	apps []*SpacemeshApp,
	untilEpoch types.EpochID) (totalWeightAllEpochs uint64) {
=======
func calcTotalWeight(assert *assert.Assertions, apps []*App) (totalWeightAllEpochs uint64) {
	app := apps[0]
	atxDb := app.atxDb

>>>>>>> 33c175d4
	for _, app := range apps {
		atxID, err := atxDb.GetNodeLastAtxID(app.nodeID)
		assert.NoError(err)

		for atxID != *types.EmptyATXID {
			atx, err := atxDb.GetAtxHeader(atxID)
			assert.NoError(err)
<<<<<<< HEAD
			if atx.TargetEpoch() < untilEpoch+2 {
				totalWeightAllEpochs += atx.GetWeight()
				log.With().Info("added atx weight",
					log.FieldNamed("pub_layer", atx.PubLayerID),
					log.FieldNamed("target_epoch", atx.TargetEpoch()),
					log.Uint64("weight", atx.GetWeight()))
			} else {
				log.With().Info("ignoring atx after final epoch",
					log.FieldNamed("pub_layer", atx.PubLayerID),
					log.FieldNamed("target_epoch", atx.TargetEpoch()),
					log.Uint64("weight", atx.GetWeight()))
			}
=======
			totalWeightAllEpochs += atx.GetWeight()
>>>>>>> 33c175d4
			atxID = atx.PrevATXID
		}
	}
	return
}

func (suite *AppTestSuite) validateLastATXTotalWeight(app *App, numberOfEpochs int, expectedTotalWeight uint64) {
	atxs := app.atxDb.GetEpochAtxs(types.EpochID(numberOfEpochs - 1))
	suite.Len(atxs, len(suite.apps), "node: %v", app.nodeID.ShortString())

	totalWeight := uint64(0)
	for _, atxID := range atxs {
		atx, _ := app.atxDb.GetAtxHeader(atxID)
		totalWeight += atx.GetWeight()
	}
<<<<<<< HEAD
	suite.Equal(int(expectedTotalWeight), int(totalWeight), "node: %v", app.nodeID.ShortString())
=======
	suite.Equal(expectedTotalWeight, totalWeight, "node: %v", app.nodeID.ShortString())
>>>>>>> 33c175d4
}

func TestAppTestSuite(t *testing.T) {
	if testing.Short() {
		t.Skip()
	}
<<<<<<< HEAD
	term := make(chan struct{})
=======
>>>>>>> 33c175d4
	suite.Run(t, new(AppTestSuite))
}

func TestShutdown(t *testing.T) {
	if testing.Short() {
		t.Skip()
	}

	// make sure previous goroutines have stopped
	time.Sleep(3 * time.Second)
	gCount := runtime.NumGoroutine()
	net := service.NewSimulator()
	r := require.New(t)

	smApp := New(WithLog(logtest.New(t)))
	genesisTime := time.Now().Add(time.Second * 10)

	smApp.Config.POST.BitsPerLabel = 8
	smApp.Config.POST.LabelsPerUnit = 32
	smApp.Config.POST.K2 = 4

	smApp.Config.SMESHING.Start = true
	smApp.Config.SMESHING.CoinbaseAccount = "0x123"
	smApp.Config.SMESHING.Opts.DataDir, _ = ioutil.TempDir("", "sm-test-post")
	smApp.Config.SMESHING.Opts.ComputeProviderID = initialization.CPUProviderID()

	smApp.Config.HARE.N = 5
	smApp.Config.HARE.F = 2
	smApp.Config.HARE.RoundDuration = 3
	smApp.Config.HARE.WakeupDelta = 5
	smApp.Config.HARE.ExpectedLeaders = 5
	smApp.Config.GoldenATXID = "0x5678"
	smApp.Config.LayerAvgSize = 5
	smApp.Config.LayersPerEpoch = 3
	smApp.Config.TxsPerBlock = 100
	smApp.Config.Hdist = 5
	smApp.Config.GenesisTime = genesisTime.Format(time.RFC3339)
	smApp.Config.LayerDurationSec = 20
	smApp.Config.HareEligibility.ConfidenceParam = 3
	smApp.Config.HareEligibility.EpochOffset = 0
	smApp.Config.TortoiseBeacon = tortoisebeacon.NodeSimUnitTestConfig()

	smApp.Config.FETCH.RequestTimeout = 1
	smApp.Config.FETCH.BatchTimeout = 1
	smApp.Config.FETCH.BatchSize = 5
	smApp.Config.FETCH.MaxRetriesForPeer = 5

	rolacle := eligibility.New(logtest.New(t))
	types.SetLayersPerEpoch(smApp.Config.LayersPerEpoch)

	edSgn := signing.NewEdSigner()
	pub := edSgn.PublicKey()

	poetHarness, err := activation.NewHTTPPoetHarness(false)
	r.NoError(err, "failed creating poet client harness: %v", err)

	vrfSigner, vrfPub, err := signing.NewVRFSigner(pub.Bytes())
	r.NoError(err, "failed to create vrf signer")
	nodeID := types.NodeID{Key: pub.String(), VRFPublicKey: vrfPub}

	swarm := net.NewNode()
	dbStorepath := t.TempDir()

	hareOracle := newLocalOracle(rolacle, 5, nodeID)
	hareOracle.Register(true, pub.String())

	gTime := genesisTime
	ld := time.Duration(20) * time.Second
<<<<<<< HEAD
	clock := timesync.NewClock(timesync.RealClock{}, ld, gTime, log.NewDefault("clock"))
	r.NoError(smApp.initServices(context.TODO(), log.AppLog, nodeID, swarm, dbStorepath, edSgn, false, hareOracle, uint32(smApp.Config.LayerAvgSize), poetHarness.HTTPPoetClient, vrfSigner, smApp.Config.LayersPerEpoch, clock))
	r.NoError(smApp.startServices(context.TODO()))
=======
	clock := timesync.NewClock(timesync.RealClock{}, ld, gTime, logtest.New(t))
	err = smApp.initServices(context.TODO(), nodeID, swarm, dbStorepath, edSgn, false, hareOracle, uint32(smApp.Config.LayerAvgSize), poetHarness.HTTPPoetClient, vrfSigner, smApp.Config.LayersPerEpoch, clock)

	r.NoError(err)

	smApp.startServices(context.TODO(), logtest.New(t))
>>>>>>> 33c175d4
	ActivateGrpcServer(smApp)

	r.NoError(poetHarness.Teardown(true))
	smApp.stopServices()

	time.Sleep(5 * time.Second)
	gCount2 := runtime.NumGoroutine()

	if gCount != gCount2 {
<<<<<<< HEAD
		buf := make([]byte, 1<<16)
		numbytes := runtime.Stack(buf, true)
		log.Error(string(buf[:numbytes]))
=======
		buf := make([]byte, 4096)
		runtime.Stack(buf, true)
		logtest.New(t).Error(string(buf))
>>>>>>> 33c175d4
	}
	require.Equal(t, gCount, gCount2)
}<|MERGE_RESOLUTION|>--- conflicted
+++ resolved
@@ -39,14 +39,10 @@
 
 type AppTestSuite struct {
 	suite.Suite
-<<<<<<< HEAD
-	apps        []*SpacemeshApp
-	killedApps  []*SpacemeshApp
+	apps        []*App
+	killedApps  []*App
 	killEpoch   types.EpochID
-=======
 	log         log.Log
-	apps        []*App
->>>>>>> 33c175d4
 	poetCleanup func(cleanup bool) error
 }
 
@@ -129,11 +125,7 @@
 	)
 	cfg := getTestDefaultConfig(numOfInstances)
 	types.SetLayersPerEpoch(cfg.LayersPerEpoch)
-<<<<<<< HEAD
-=======
-	path := suite.T().TempDir()
 	lg := logtest.New(suite.T())
->>>>>>> 33c175d4
 
 	genesisTime := time.Now().Add(20 * time.Second).Format(time.RFC3339)
 	poetHarness, err := activation.NewHTTPPoetHarness(false)
@@ -165,15 +157,9 @@
 	if err != nil {
 		suite.log.With().Error("cannot parse genesis time", log.Err(err))
 	}
-<<<<<<< HEAD
 	ld := 20 * time.Second
-	clock := sharedClock{timesync.NewClock(timesync.RealClock{}, ld, gTime, log.NewDefault("clock"))}
+	clock := timesync.NewClock(timesync.RealClock{}, ld, gTime, logtest.New(suite.T()))
 	firstDir := suite.initMultipleInstances(cfg, rolacle, numOfInstances, genesisTime, poetHarness.HTTPPoetClient, clock, net)
-=======
-	ld := time.Duration(20) * time.Second
-	clock := timesync.NewClock(timesync.RealClock{}, ld, gTime, logtest.New(suite.T()))
-	suite.initMultipleInstances(cfg, rolacle, numOfInstances, path, genesisTime, poetHarness.HTTPPoetClient, clock, net)
->>>>>>> 33c175d4
 
 	// We must shut down before running the rest of the tests or we'll get an error about resource unavailable
 	// when we try to allocate more database files. Wrap this context neatly in an inline func.
@@ -188,11 +174,7 @@
 		defer clock.RealClose()
 
 		for _, a := range suite.apps {
-<<<<<<< HEAD
-			suite.NoError(a.startServices(context.TODO()))
-=======
-			a.startServices(context.TODO(), logtest.New(suite.T()))
->>>>>>> 33c175d4
+			suite.NoError(a.startServices(context.TODO(), logtest.New(suite.T())))
 		}
 
 		ActivateGrpcServer(suite.apps[0])
@@ -243,22 +225,11 @@
 		edSgn = suite.apps[0].edSgn
 	}()
 
-<<<<<<< HEAD
 	// initialize a new app using the same database as the first node and make sure the state roots match
-	smApp, err := InitSingleInstance(*cfg, 0, genesisTime, firstDir, rolacle, poetHarness.HTTPPoetClient, clock, net, edSgn)
+	smApp, err := InitSingleInstance(lg, *cfg, 0, genesisTime, firstDir, rolacle, poetHarness.HTTPPoetClient, clock, net, edSgn)
 	suite.NoError(err)
 	// test that loaded root is equal
 	suite.validateReloadStateRoot(smApp, oldRoot)
-=======
-	// this tests loading of previous state, maybe it's not the best place to put this here...
-	smApp, err := InitSingleInstance(lg, *cfg, 0, genesisTime, path+"a", rolacle, poetHarness.HTTPPoetClient, clock, net, edSgn)
-	assert.NoError(suite.T(), err)
-	// test that loaded root is equal
-	assert.Equal(suite.T(), oldRoot, smApp.state.GetStateRoot())
-	// start and stop and test for no panics
-	smApp.startServices(context.TODO(), logtest.New(suite.T()))
-	smApp.stopServices()
->>>>>>> 33c175d4
 }
 
 type (
@@ -297,7 +268,6 @@
 	test := func(suite *AppTestSuite, t *testing.T) bool {
 		ok := true
 		for _, app := range suite.apps {
-<<<<<<< HEAD
 			log.With().Info("zero acc current balance",
 				app.nodeID,
 				log.FieldNamed("sender", addr),
@@ -305,8 +275,6 @@
 				log.Uint64("dest_balance", app.state.GetBalance(dst)),
 				log.Uint64("sender_nonce", app.state.GetNonce(addr)),
 				log.Uint64("sender_balance", app.state.GetBalance(addr)))
-=======
->>>>>>> 33c175d4
 			ok = ok && 0 == app.state.GetBalance(dst) && app.state.GetNonce(addr) == 0
 		}
 		return ok
@@ -356,7 +324,6 @@
 	test := func(suite *AppTestSuite, t *testing.T) bool {
 		ok := true
 		for _, app := range suite.apps {
-<<<<<<< HEAD
 			log.With().Info("valid tx recipient acc current balance",
 				app.nodeID,
 				log.FieldNamed("sender", addr),
@@ -365,9 +332,6 @@
 				log.Uint64("sender_nonce", app.state.GetNonce(addr)),
 				log.Uint64("sender_balance", app.state.GetBalance(addr)))
 			ok = ok && app.state.GetBalance(dst) >= 250 && app.state.GetNonce(addr) == uint64(txsSent)
-=======
-			ok = ok && 250 <= app.state.GetBalance(dst) && app.state.GetNonce(addr) == uint64(txsSent)
->>>>>>> 33c175d4
 		}
 		return ok
 	}
@@ -418,7 +382,6 @@
 	}
 }
 
-<<<<<<< HEAD
 func healingTester(dependencies []int) TestScenario {
 	var lastVerifiedLayer types.LayerID
 	once := sync.Once{}
@@ -464,10 +427,7 @@
 	return TestScenario{setup, test, dependencies}
 }
 
-func configuredTotalWeight(apps []*SpacemeshApp) uint64 {
-=======
 func configuredTotalWeight(apps []*App) uint64 {
->>>>>>> 33c175d4
 	expectedTotalWeight := uint64(0)
 	for _, app := range apps {
 		expectedTotalWeight += uint64(app.Config.SMESHING.Opts.NumUnits)
@@ -576,13 +536,10 @@
 	}
 
 	for i, d := range datamap {
-<<<<<<< HEAD
 		log.Info("node %v in len(layerstoblocks) %v", i, len(d.layertoblocks))
-=======
 		if i == lateNodeKey { // skip late node
 			continue
 		}
->>>>>>> 33c175d4
 		for i2, d2 := range datamap {
 			if i == i2 {
 				continue
@@ -606,7 +563,6 @@
 	layerAvgSize := suite.apps[0].Config.LayerAvgSize
 	nodedata := datamap[suite.apps[0].nodeID.Key]
 
-<<<<<<< HEAD
 	lastLayer := len(nodedata.layertoblocks) + 5
 	log.Info("node %v", suite.apps[0].nodeID.ShortString())
 
@@ -614,13 +570,6 @@
 	for id, l := range nodedata.layertoblocks {
 		totalBlocks += len(l)
 		log.Info("node %v layer %v, blocks %v", suite.apps[0].nodeID.ShortString(), id, len(l))
-=======
-	lastLayer := len(patient.layertoblocks) + 5
-
-	totalBlocks := 0
-	for _, l := range patient.layertoblocks {
-		totalBlocks += len(l)
->>>>>>> 33c175d4
 	}
 
 	genesisBlocks := 0
@@ -670,18 +619,11 @@
 	return j
 }
 
-<<<<<<< HEAD
 func calcTotalWeight(
 	assert *assert.Assertions,
 	atxDb *activation.DB,
-	apps []*SpacemeshApp,
+	apps []*App,
 	untilEpoch types.EpochID) (totalWeightAllEpochs uint64) {
-=======
-func calcTotalWeight(assert *assert.Assertions, apps []*App) (totalWeightAllEpochs uint64) {
-	app := apps[0]
-	atxDb := app.atxDb
-
->>>>>>> 33c175d4
 	for _, app := range apps {
 		atxID, err := atxDb.GetNodeLastAtxID(app.nodeID)
 		assert.NoError(err)
@@ -689,7 +631,6 @@
 		for atxID != *types.EmptyATXID {
 			atx, err := atxDb.GetAtxHeader(atxID)
 			assert.NoError(err)
-<<<<<<< HEAD
 			if atx.TargetEpoch() < untilEpoch+2 {
 				totalWeightAllEpochs += atx.GetWeight()
 				log.With().Info("added atx weight",
@@ -702,9 +643,6 @@
 					log.FieldNamed("target_epoch", atx.TargetEpoch()),
 					log.Uint64("weight", atx.GetWeight()))
 			}
-=======
-			totalWeightAllEpochs += atx.GetWeight()
->>>>>>> 33c175d4
 			atxID = atx.PrevATXID
 		}
 	}
@@ -720,21 +658,13 @@
 		atx, _ := app.atxDb.GetAtxHeader(atxID)
 		totalWeight += atx.GetWeight()
 	}
-<<<<<<< HEAD
 	suite.Equal(int(expectedTotalWeight), int(totalWeight), "node: %v", app.nodeID.ShortString())
-=======
-	suite.Equal(expectedTotalWeight, totalWeight, "node: %v", app.nodeID.ShortString())
->>>>>>> 33c175d4
 }
 
 func TestAppTestSuite(t *testing.T) {
 	if testing.Short() {
 		t.Skip()
 	}
-<<<<<<< HEAD
-	term := make(chan struct{})
-=======
->>>>>>> 33c175d4
 	suite.Run(t, new(AppTestSuite))
 }
 
@@ -803,18 +733,9 @@
 
 	gTime := genesisTime
 	ld := time.Duration(20) * time.Second
-<<<<<<< HEAD
-	clock := timesync.NewClock(timesync.RealClock{}, ld, gTime, log.NewDefault("clock"))
-	r.NoError(smApp.initServices(context.TODO(), log.AppLog, nodeID, swarm, dbStorepath, edSgn, false, hareOracle, uint32(smApp.Config.LayerAvgSize), poetHarness.HTTPPoetClient, vrfSigner, smApp.Config.LayersPerEpoch, clock))
-	r.NoError(smApp.startServices(context.TODO()))
-=======
 	clock := timesync.NewClock(timesync.RealClock{}, ld, gTime, logtest.New(t))
-	err = smApp.initServices(context.TODO(), nodeID, swarm, dbStorepath, edSgn, false, hareOracle, uint32(smApp.Config.LayerAvgSize), poetHarness.HTTPPoetClient, vrfSigner, smApp.Config.LayersPerEpoch, clock)
-
-	r.NoError(err)
-
-	smApp.startServices(context.TODO(), logtest.New(t))
->>>>>>> 33c175d4
+	r.NoError(smApp.initServices(context.TODO(), nodeID, swarm, dbStorepath, edSgn, false, hareOracle, uint32(smApp.Config.LayerAvgSize), poetHarness.HTTPPoetClient, vrfSigner, smApp.Config.LayersPerEpoch, clock))
+	r.NoError(smApp.startServices(context.TODO(), logtest.New(t)))
 	ActivateGrpcServer(smApp)
 
 	r.NoError(poetHarness.Teardown(true))
@@ -824,15 +745,9 @@
 	gCount2 := runtime.NumGoroutine()
 
 	if gCount != gCount2 {
-<<<<<<< HEAD
 		buf := make([]byte, 1<<16)
 		numbytes := runtime.Stack(buf, true)
-		log.Error(string(buf[:numbytes]))
-=======
-		buf := make([]byte, 4096)
-		runtime.Stack(buf, true)
-		logtest.New(t).Error(string(buf))
->>>>>>> 33c175d4
+		logtest.New(t).Error(string(buf[:numbytes]))
 	}
 	require.Equal(t, gCount, gCount2)
 }