--- conflicted
+++ resolved
@@ -177,15 +177,10 @@
 func (l *Logic) epochATXsReqReceiver(ctx context.Context, msg []byte) ([]byte, error) {
 	epoch := types.EpochID(util.BytesToUint32(msg))
 	atxs := l.atxIds.GetEpochAtxs(epoch)
-<<<<<<< HEAD
-	l.log.WithContext(ctx).With().Debug("responded epoch atxs request", epoch, log.Int("numATXs", len(atxs)))
-	bts, err := types.InterfaceToBytes(&atxContainer{List: atxs})
-=======
 	l.log.WithContext(ctx).With().Debug("responded to epoch atxs request",
 		epoch,
 		log.Int("count", len(atxs)))
-	bts, err := types.InterfaceToBytes(atxs)
->>>>>>> e803e533
+	bts, err := types.InterfaceToBytes(&atxContainer{List: atxs})
 	if err != nil {
 		l.log.WithContext(ctx).With().Panic("failed to serialize epoch atxs", epoch, log.Err(err))
 	}
@@ -215,7 +210,7 @@
 		}
 	}
 
-	out, err := types.InterfaceToBytes(&b)
+	out, err := types.InterfaceToBytes(b)
 	if err != nil {
 		l.log.WithContext(ctx).With().Panic("failed to serialize layer blocks response", log.Err(err))
 	}
@@ -615,7 +610,7 @@
 	// if result is local we don't need to process it again
 	if !res.IsLocal {
 		l.log.WithContext(ctx).With().Debug("saving input vector from peer", id, res.Hash)
-		var blocks blocksContainer
+		var blocks types.BlockIDsContainer
 		if err := types.BytesToInterface(res.Data, &blocks); err != nil {
 			l.log.WithContext(ctx).With().Error("got invalid input vector from peer", id, log.Err(err))
 			return err
