--- conflicted
+++ resolved
@@ -2,11 +2,8 @@
 
 import (
 	"context"
-<<<<<<< HEAD
+	"errors"
 	"fmt"
-=======
-	"errors"
->>>>>>> 8f454947
 	"sync"
 	"time"
 
@@ -26,9 +23,9 @@
 
 // Config holds the arguments and dependencies to create a verifying tortoise instance.
 type Config struct {
-<<<<<<< HEAD
 	LayerSize       int
-	Database        blockDataProvider
+	Database        database.Database
+	MeshDatabase    blockDataProvider
 	ATXDB           atxDataProvider
 	Clock           layerClock
 	Hdist           uint32 // hare lookback distance: the distance over which we use the input vector/hare results
@@ -38,104 +35,43 @@
 	LocalThreshold  uint8  // threshold that determines whether a node votes based on local or global opinion (0-100)
 	WindowSize      uint32 // tortoise sliding window: how many layers we store data for
 	Log             log.Log
-	Recovered       bool
 	RerunInterval   time.Duration // how often to rerun from genesis
 }
 
-// NewVerifyingTortoise creates a new verifying tortoise wrapper
 func NewVerifyingTortoise(ctx context.Context, cfg Config) *ThreadSafeVerifyingTortoise {
-	if cfg.Recovered {
-		return recoveredVerifyingTortoise(cfg.Database, cfg.ATXDB, cfg.Clock, cfg.Log)
-	}
-	return verifyingTortoise(
-		ctx,
-		cfg.LayerSize,
-		cfg.Database,
-		cfg.ATXDB,
-		cfg.Clock,
-		cfg.Hdist,
-		cfg.Zdist,
-		cfg.ConfidenceParam,
-		cfg.WindowSize,
-		cfg.GlobalThreshold,
-		cfg.LocalThreshold,
-		cfg.RerunInterval,
-		cfg.Log)
-}
-
-// verifyingTortoise creates a new verifying tortoise wrapper
-func verifyingTortoise(
-	ctx context.Context,
-	layerSize int,
-	mdb blockDataProvider,
-	atxdb atxDataProvider,
-	clock layerClock,
-	hdist,
-	zdist,
-	confidenceParam,
-	windowSize uint32,
-	globalThreshold,
-	localThreshold uint8,
-	rerunInterval time.Duration,
-	logger log.Log,
-) *ThreadSafeVerifyingTortoise {
-	if hdist < zdist {
-		logger.With().Panic("hdist must be >= zdist", log.Uint32("hdist", hdist), log.Uint32("zdist", zdist))
-	}
-	if globalThreshold > 100 || localThreshold > 100 {
-		logger.With().Panic("global and local threshold values must be in the interval [0, 100]")
+	if cfg.Hdist < cfg.Zdist {
+		cfg.Log.With().Panic("hdist must be >= zdist", log.Uint32("hdist", cfg.Hdist), log.Uint32("zdist", cfg.Zdist))
+	}
+	if cfg.GlobalThreshold > 100 || cfg.LocalThreshold > 100 {
+		cfg.Log.With().Panic("global and local threshold values must be in the interval [0, 100]")
 	}
 	alg := &ThreadSafeVerifyingTortoise{
-		trtl: newTurtle(mdb, atxdb, clock, hdist, zdist, confidenceParam, windowSize, layerSize, globalThreshold, localThreshold, rerunInterval),
-	}
-	alg.logger = logger
-	alg.lastRerun = time.Now()
-	alg.trtl.SetLogger(logger.WithFields(log.String("tortoise_rerun", "false")))
-	alg.trtl.init(ctx, mesh.GenesisLayer())
-	return alg
-}
-
-// NewRecoveredVerifyingTortoise recovers a previously persisted tortoise copy from mesh.DB
-func recoveredVerifyingTortoise(mdb blockDataProvider, atxdb atxDataProvider, clock layerClock, logger log.Log) *ThreadSafeVerifyingTortoise {
-	tmp, err := RecoverVerifyingTortoise(mdb)
-	if err != nil {
-		logger.With().Panic("could not recover tortoise state from disk", log.Err(err))
-	}
-
-	trtl, ok := tmp.(*turtle)
-	if !ok {
-		logger.Panic("type error reading recovered tortoise state")
-	}
-
-	logger.Info("recovered tortoise from disk")
-	trtl.bdp = mdb
-	trtl.atxdb = atxdb
-	trtl.clock = clock
-	trtl.logger = logger
-
-	return &ThreadSafeVerifyingTortoise{trtl: trtl, lastRerun: time.Now(), logger: logger}
-=======
-	LayerSize    int
-	Database     database.Database
-	MeshDatabase blockDataProvider
-	Hdist        uint32
-	Log          log.Log
-}
-
-// NewVerifyingTortoise creates a new verifying tortoise wrapper
-func NewVerifyingTortoise(cfg Config) *ThreadSafeVerifyingTortoise {
-	alg := &ThreadSafeVerifyingTortoise{
-		trtl: newTurtle(cfg.Log, cfg.Database, cfg.MeshDatabase, cfg.Hdist, cfg.LayerSize),
+		trtl: newTurtle(
+			cfg.Log.WithFields(log.String("tortoise_rerun", "false")),
+			cfg.Database,
+			cfg.MeshDatabase,
+			cfg.ATXDB,
+			cfg.Clock,
+			cfg.Hdist,
+			cfg.Zdist,
+			cfg.ConfidenceParam,
+			cfg.WindowSize,
+			cfg.LayerSize,
+			cfg.GlobalThreshold,
+			cfg.LocalThreshold,
+			cfg.RerunInterval,
+		),
+		logger:    cfg.Log,
+		lastRerun: time.Now(),
 	}
 	if err := alg.trtl.Recover(); err != nil {
 		if errors.Is(err, database.ErrNotFound) {
-			alg.trtl.init(mesh.GenesisLayer())
+			alg.trtl.init(ctx, mesh.GenesisLayer())
 		} else {
 			cfg.Log.With().Panic("can't recover turtle state", log.Err(err))
 		}
 	}
 	return alg
->>>>>>> 8f454947
 }
 
 // LatestComplete returns the latest verified layer
@@ -247,7 +183,7 @@
 
 	// start from scratch with a new tortoise instance for each rerun
 	trtlForRerun := trtl.trtl.cloneTurtleParams()
-	trtlForRerun.SetLogger(logger.WithFields(log.String("tortoise_rerun", "true")))
+	trtlForRerun.log = logger.WithFields(log.String("tortoise_rerun", "true"))
 	trtlForRerun.init(ctx, mesh.GenesisLayer())
 	bdp := bdpWrapper{blockDataProvider: trtlForRerun.bdp}
 	trtlForRerun.bdp = &bdp
