package tortoisebeacon

import (
	"fmt"
	"strings"

	"github.com/spacemeshos/go-spacemesh/common/types"
	"github.com/spacemeshos/go-spacemesh/events"
	"github.com/spacemeshos/go-spacemesh/log"
)

<<<<<<< HEAD
func (tb *TortoiseBeacon) calcBeacon(epoch types.EpochID, coinflip bool) error {
	tb.Log.With().Info("calculating beacon",
		log.Uint64("epoch_id", uint64(epoch)))
=======
func (tb *TortoiseBeacon) calcBeacon(epoch types.EpochID, lastRoundVotes allVotes) error {
	tb.Log.With().Info("Calculating beacon",
		log.Uint32("epoch_id", uint32(epoch)))
>>>>>>> 23d84097

	allHashes := lastRoundVotes.valid.sort()

<<<<<<< HEAD
	tb.Log.With().Debug("going to calculate tortoise beacon from this hash list",
		log.Uint64("epoch_id", uint64(epoch)),
=======
	tb.Log.With().Debug("Going to calculate tortoise beacon from this hash list",
		log.Uint32("epoch_id", uint32(epoch)),
>>>>>>> 23d84097
		log.String("hashes", strings.Join(allHashes, ", ")))

	beacon := allHashes.hash()

<<<<<<< HEAD
	tb.Log.With().Info("calculated beacon",
		log.Uint64("epoch_id", uint64(epoch)),
=======
	tb.Log.With().Info("Calculated beacon",
		log.Uint32("epoch_id", uint32(epoch)),
>>>>>>> 23d84097
		log.String("beacon", beacon.String()))

	events.ReportCalculatedTortoiseBeacon(epoch, beacon.String())

	tb.beaconsMu.Lock()
	tb.beacons[epoch] = beacon
	tb.beaconsMu.Unlock()

	if tb.tortoiseBeaconDB != nil {
<<<<<<< HEAD
		tb.Log.With().Info("writing beacon to database",
			log.Uint64("epoch_id", uint64(epoch)),
			log.String("beacon", beacon.String()))

		if err := tb.tortoiseBeaconDB.SetTortoiseBeacon(epoch, beacon); err != nil {
			tb.Log.With().Error("failed to write tortoise beacon to DB",
				log.Uint64("epoch_id", uint64(epoch)),
=======
		tb.Log.With().Info("Writing beacon to database",
			log.Uint32("epoch_id", uint32(epoch)),
			log.String("beacon", beacon.String()))

		if err := tb.tortoiseBeaconDB.SetTortoiseBeacon(epoch, beacon); err != nil {
			tb.Log.With().Error("Failed to write tortoise beacon to DB",
				log.Uint32("epoch_id", uint32(epoch)),
>>>>>>> 23d84097
				log.String("beacon", beacon.String()))

			return fmt.Errorf("write tortoise beacon to DB: %w", err)
		}
	}

<<<<<<< HEAD
	tb.Log.With().Debug("beacon updated for this epoch",
		log.Uint64("epoch_id", uint64(epoch)),
=======
	tb.Log.With().Debug("Beacon updated for this epoch",
		log.Uint32("epoch_id", uint32(epoch)),
>>>>>>> 23d84097
		log.String("beacon", beacon.String()))

	return nil
}

<<<<<<< HEAD
func (tb *TortoiseBeacon) calcTortoiseBeaconHashList(epoch types.EpochID, coinflip bool) (proposalList, error) {
	allHashes := make(proposalList, 0)

	lastRound := epochRoundPair{
		EpochID: epoch,
		Round:   tb.config.RoundsNumber,
	}

	votes, ok := tb.ownVotes[lastRound]
	if !ok {
		// re-calculate votes
		tb.Log.With().Debug("own votes not found, re-calculating",
			log.Uint64("epoch_id", uint64(epoch)),
			log.Uint64("round_id", uint64(lastRound.Round)))

		v, err := tb.calcVotes(epoch, lastRound.Round, coinflip)
		if err != nil {
			return nil, fmt.Errorf("recalculate votes: %w", err)
		}

		votes = v
		tb.ownVotes[lastRound] = v
	}

	// output from VRF
	for vote := range votes.ValidVotes {
		allHashes = append(allHashes, vote)
	}

	tb.Log.With().Debug("tortoise beacon last round votes",
		log.Uint64("epoch_id", uint64(epoch)),
		log.Uint64("round_id", uint64(lastRound.Round)),
		log.String("votes", fmt.Sprint(votes)))

	sort.Slice(allHashes, func(i, j int) bool {
		return strings.Compare(allHashes[i], allHashes[j]) == -1
	})

	return allHashes, nil
=======
func (tb *TortoiseBeacon) lastRound() types.RoundID {
	return tb.config.RoundsNumber - 1 + firstRound
>>>>>>> 23d84097
}<|MERGE_RESOLUTION|>--- conflicted
+++ resolved
@@ -9,36 +9,18 @@
 	"github.com/spacemeshos/go-spacemesh/log"
 )
 
-<<<<<<< HEAD
-func (tb *TortoiseBeacon) calcBeacon(epoch types.EpochID, coinflip bool) error {
-	tb.Log.With().Info("calculating beacon",
-		log.Uint64("epoch_id", uint64(epoch)))
-=======
 func (tb *TortoiseBeacon) calcBeacon(epoch types.EpochID, lastRoundVotes allVotes) error {
-	tb.Log.With().Info("Calculating beacon",
-		log.Uint32("epoch_id", uint32(epoch)))
->>>>>>> 23d84097
+	tb.Log.With().Info("calculating beacon", log.Uint32("epoch_id", uint32(epoch)))
 
 	allHashes := lastRoundVotes.valid.sort()
 
-<<<<<<< HEAD
-	tb.Log.With().Debug("going to calculate tortoise beacon from this hash list",
-		log.Uint64("epoch_id", uint64(epoch)),
-=======
-	tb.Log.With().Debug("Going to calculate tortoise beacon from this hash list",
+	tb.Log.With().Debug("calculating tortoise beacon from this hash list",
 		log.Uint32("epoch_id", uint32(epoch)),
->>>>>>> 23d84097
 		log.String("hashes", strings.Join(allHashes, ", ")))
 
 	beacon := allHashes.hash()
 
-<<<<<<< HEAD
-	tb.Log.With().Info("calculated beacon",
-		log.Uint64("epoch_id", uint64(epoch)),
-=======
-	tb.Log.With().Info("Calculated beacon",
-		log.Uint32("epoch_id", uint32(epoch)),
->>>>>>> 23d84097
+	tb.Log.With().Info("calculated beacon", log.Uint32("epoch_id", uint32(epoch)),
 		log.String("beacon", beacon.String()))
 
 	events.ReportCalculatedTortoiseBeacon(epoch, beacon.String())
@@ -48,83 +30,26 @@
 	tb.beaconsMu.Unlock()
 
 	if tb.tortoiseBeaconDB != nil {
-<<<<<<< HEAD
 		tb.Log.With().Info("writing beacon to database",
-			log.Uint64("epoch_id", uint64(epoch)),
-			log.String("beacon", beacon.String()))
-
-		if err := tb.tortoiseBeaconDB.SetTortoiseBeacon(epoch, beacon); err != nil {
-			tb.Log.With().Error("failed to write tortoise beacon to DB",
-				log.Uint64("epoch_id", uint64(epoch)),
-=======
-		tb.Log.With().Info("Writing beacon to database",
 			log.Uint32("epoch_id", uint32(epoch)),
 			log.String("beacon", beacon.String()))
 
 		if err := tb.tortoiseBeaconDB.SetTortoiseBeacon(epoch, beacon); err != nil {
-			tb.Log.With().Error("Failed to write tortoise beacon to DB",
+			tb.Log.With().Error("failed to write tortoise beacon to database",
 				log.Uint32("epoch_id", uint32(epoch)),
->>>>>>> 23d84097
 				log.String("beacon", beacon.String()))
 
 			return fmt.Errorf("write tortoise beacon to DB: %w", err)
 		}
 	}
 
-<<<<<<< HEAD
 	tb.Log.With().Debug("beacon updated for this epoch",
-		log.Uint64("epoch_id", uint64(epoch)),
-=======
-	tb.Log.With().Debug("Beacon updated for this epoch",
 		log.Uint32("epoch_id", uint32(epoch)),
->>>>>>> 23d84097
 		log.String("beacon", beacon.String()))
 
 	return nil
 }
 
-<<<<<<< HEAD
-func (tb *TortoiseBeacon) calcTortoiseBeaconHashList(epoch types.EpochID, coinflip bool) (proposalList, error) {
-	allHashes := make(proposalList, 0)
-
-	lastRound := epochRoundPair{
-		EpochID: epoch,
-		Round:   tb.config.RoundsNumber,
-	}
-
-	votes, ok := tb.ownVotes[lastRound]
-	if !ok {
-		// re-calculate votes
-		tb.Log.With().Debug("own votes not found, re-calculating",
-			log.Uint64("epoch_id", uint64(epoch)),
-			log.Uint64("round_id", uint64(lastRound.Round)))
-
-		v, err := tb.calcVotes(epoch, lastRound.Round, coinflip)
-		if err != nil {
-			return nil, fmt.Errorf("recalculate votes: %w", err)
-		}
-
-		votes = v
-		tb.ownVotes[lastRound] = v
-	}
-
-	// output from VRF
-	for vote := range votes.ValidVotes {
-		allHashes = append(allHashes, vote)
-	}
-
-	tb.Log.With().Debug("tortoise beacon last round votes",
-		log.Uint64("epoch_id", uint64(epoch)),
-		log.Uint64("round_id", uint64(lastRound.Round)),
-		log.String("votes", fmt.Sprint(votes)))
-
-	sort.Slice(allHashes, func(i, j int) bool {
-		return strings.Compare(allHashes[i], allHashes[j]) == -1
-	})
-
-	return allHashes, nil
-=======
 func (tb *TortoiseBeacon) lastRound() types.RoundID {
 	return tb.config.RoundsNumber - 1 + firstRound
->>>>>>> 23d84097
 }